--- conflicted
+++ resolved
@@ -34,11 +34,7 @@
 
 		BeforeEach(func() {
 			opts = ConfigsOpts{}
-<<<<<<< HEAD
-			configs = []boshdir.Config{boshdir.Config{Type: "my-type", Name: "some-name"}, boshdir.Config{Type: "my-type", Name: "other-name"}}
-=======
-			configs = []boshdir.ConfigListItem{boshdir.ConfigListItem{Type: "my-type", Name: "some-name", Teams: []string{"team1"}}, boshdir.ConfigListItem{Type: "my-type", Name: "other-name"}}
->>>>>>> 9e554a2d
+			configs = []boshdir.Config{boshdir.Config{Type: "my-type", Name: "some-name", Teams: []string{"team1"}}, boshdir.Config{Type: "my-type", Name: "other-name"}}
 		})
 
 		act := func() error { return command.Run(opts) }
@@ -88,11 +84,7 @@
 				opts = ConfigsOpts{
 					Type: "my-type",
 				}
-<<<<<<< HEAD
-				configs = []boshdir.Config{boshdir.Config{Type: "my-type", Name: "some-name"}}
-=======
-				configs = []boshdir.ConfigListItem{boshdir.ConfigListItem{Type: "my-type", Name: "some-name", Teams: []string{""}}}
->>>>>>> 9e554a2d
+				configs = []boshdir.Config{boshdir.Config{Type: "my-type", Name: "some-name", Teams: []string{""}}}
 			})
 
 			It("applies filters for just type", func() {
@@ -128,11 +120,7 @@
 				opts = ConfigsOpts{
 					Name: "some-name",
 				}
-<<<<<<< HEAD
-				configs = []boshdir.Config{boshdir.Config{Type: "my-type", Name: "some-name"}}
-=======
-				configs = []boshdir.ConfigListItem{boshdir.ConfigListItem{Type: "my-type", Name: "some-name", Teams: []string{""}}}
->>>>>>> 9e554a2d
+				configs = []boshdir.Config{boshdir.Config{Type: "my-type", Name: "some-name", Teams: []string{""}}}
 			})
 
 			It("applies filters for just name", func() {
@@ -169,11 +157,7 @@
 					Type: "my-type",
 					Name: "some-name",
 				}
-<<<<<<< HEAD
-				configs = []boshdir.Config{boshdir.Config{Type: "my-type", Name: "some-name"}}
-=======
-				configs = []boshdir.ConfigListItem{boshdir.ConfigListItem{Type: "my-type", Name: "some-name", Teams: []string{""}}}
->>>>>>> 9e554a2d
+				configs = []boshdir.Config{boshdir.Config{Type: "my-type", Name: "some-name", Teams: []string{""}}}
 			})
 
 			It("applies filters for type and name", func() {
@@ -209,11 +193,7 @@
 				opts = ConfigsOpts{
 					IncludeOutdated: true,
 				}
-<<<<<<< HEAD
-				configs = []boshdir.Config{boshdir.Config{Type: "my-type", Name: "some-name", ID: "123"}}
-=======
-				configs = []boshdir.ConfigListItem{boshdir.ConfigListItem{Type: "my-type", Name: "some-name", Id: "123", Teams: []string{""}}}
->>>>>>> 9e554a2d
+				configs = []boshdir.Config{boshdir.Config{Type: "my-type", Name: "some-name", ID: "123", Teams: []string{""}}}
 			})
 
 			It("lists all outdated configs versioned by ID", func() {
