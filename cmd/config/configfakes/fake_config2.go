package configfakes

import (
	"github.com/cloudfoundry/bosh-cli/cmd/config"
	"github.com/cloudfoundry/bosh-cli/uaa"
)

type FakeConfig2 struct {
	Existing ConfigContents

	AliasEnvironmentErr error

	Saved   *ConfigContents
	SaveErr error
}

type ConfigContents struct {
	EnvironmentURL    string
	EnvironmentAlias  string
	EnvironmentCACert string

	Called bool
}

func (f *FakeConfig2) Environment() string {
	return f.Existing.EnvironmentURL
}

func (f *FakeConfig2) Environments() []config.Environment {
	panic("Not implemented")
}

func (f *FakeConfig2) ResolveEnvironment(environmentOrName string) string {
	return ""
}

func (f *FakeConfig2) AliasEnvironment(environment, alias, caCert string) (config.Config, error) {
	f.Saved = &ConfigContents{}

	return &FakeConfig2{
		Existing: ConfigContents{
			EnvironmentURL:    environment,
			EnvironmentAlias:  alias,
			EnvironmentCACert: caCert,
		},

		Saved:   f.Saved,
		SaveErr: f.SaveErr,
	}, f.AliasEnvironmentErr
}

<<<<<<< HEAD
func (fake *FakeConfig2) UpdateConfigWithToken(environment string, t uaa.AccessToken) error {
=======
func (f *FakeConfig2) UnaliasEnvironment(alias string) (config.Config, error) {
>>>>>>> 02a6af61
	panic("Not implemented")
}

func (f *FakeConfig2) CACert(environment string) string {
	return f.Existing.EnvironmentCACert
}

func (f *FakeConfig2) Credentials(environment string) config.Creds {
	panic("Not implemented")
}

func (f *FakeConfig2) SetCredentials(environment string, creds config.Creds) config.Config {
	panic("Not implemented")
}

func (f *FakeConfig2) UnsetCredentials(environment string) config.Config {
	panic("Not implemented")
}

func (f *FakeConfig2) Deployment(environment string) string {
	panic("Not implemented")
}

func (f *FakeConfig2) SetDeployment(environment string, nameOrPath string) config.Config {
	panic("Not implemented")
}

func (f *FakeConfig2) Save() error {
	f.Saved.EnvironmentURL = f.Existing.EnvironmentURL
	f.Saved.EnvironmentAlias = f.Existing.EnvironmentAlias
	f.Saved.EnvironmentCACert = f.Existing.EnvironmentCACert
	f.Saved.Called = true
	return f.SaveErr
}<|MERGE_RESOLUTION|>--- conflicted
+++ resolved
@@ -49,11 +49,10 @@
 	}, f.AliasEnvironmentErr
 }
 
-<<<<<<< HEAD
 func (fake *FakeConfig2) UpdateConfigWithToken(environment string, t uaa.AccessToken) error {
-=======
+	panic("Not implemented")
+}
 func (f *FakeConfig2) UnaliasEnvironment(alias string) (config.Config, error) {
->>>>>>> 02a6af61
 	panic("Not implemented")
 }
 
