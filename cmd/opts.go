package cmd

import (
	boshuuid "github.com/cloudfoundry/bosh-utils/uuid"
	"github.com/cppforlife/go-patch/patch"

	boshdir "github.com/cloudfoundry/bosh-cli/director"
	boshrel "github.com/cloudfoundry/bosh-cli/release"
)

type BoshOpts struct {
	// -----> Global options

	VersionOpt func() error `long:"version" short:"v" description:"Show CLI version"`

	ConfigPathOpt string `long:"config" description:"Config file path" env:"BOSH_CONFIG" default:"~/.bosh/config"`

	EnvironmentOpt string    `long:"environment" short:"e" description:"Director environment name or URL" env:"BOSH_ENVIRONMENT"`
	CACertOpt      CACertArg `long:"ca-cert"               description:"Director CA certificate path or value" env:"BOSH_CA_CERT"`
	Sha2           bool      `long:"sha2"                  description:"Use SHA256 checksums"`

	// Hidden
	UsernameOpt string `long:"user" hidden:"true" env:"BOSH_USER"`

	// Specify client credentials
	ClientOpt       string `long:"client"        description:"Override username or UAA client"        env:"BOSH_CLIENT"`
	ClientSecretOpt string `long:"client-secret" description:"Override password or UAA client secret" env:"BOSH_CLIENT_SECRET"`

	DeploymentOpt string `long:"deployment" short:"d" description:"Deployment name" env:"BOSH_DEPLOYMENT"`

	// Output formatting
	ColumnOpt         []ColumnOpt `long:"column"                    description:"Filter to show only given column(s)"`
	JSONOpt           bool        `long:"json"                      description:"Output as JSON"`
	TTYOpt            bool        `long:"tty"                       description:"Force TTY-like output"`
	NoColorOpt        bool        `long:"no-color"                  description:"Toggle colorized output"`
	NonInteractiveOpt bool        `long:"non-interactive" short:"n" description:"Don't ask for user input" env:"BOSH_NON_INTERACTIVE"`

	Help HelpOpts `command:"help" description:"Show this help message"`

	// -----> Director management

	// Environments
	Environment  EnvironmentOpts  `command:"environment"  alias:"env"  description:"Show environment"`
	Environments EnvironmentsOpts `command:"environments" alias:"envs" description:"List environments"`
	CreateEnv    CreateEnvOpts    `command:"create-env"                description:"Create or update BOSH environment"`
	DeleteEnv    DeleteEnvOpts    `command:"delete-env"                description:"Delete BOSH environment"`
	AliasEnv     AliasEnvOpts     `command:"alias-env"                 description:"Alias environment to save URL and CA certificate"`

	// Authentication
	LogIn  LogInOpts  `command:"log-in"  alias:"l" alias:"login"  description:"Log in"`
	LogOut LogOutOpts `command:"log-out"           alias:"logout" description:"Log out"`

	// Tasks
	Task       TaskOpts       `command:"task"        alias:"t"  description:"Show task status and start tracking its output"`
	Tasks      TasksOpts      `command:"tasks"       alias:"ts" description:"List running or recent tasks"`
	CancelTask CancelTaskOpts `command:"cancel-task" alias:"ct" description:"Cancel task at its next checkpoint"`

	// Misc
	Locks   LocksOpts   `command:"locks"    description:"List current locks"`
	CleanUp CleanUpOpts `command:"clean-up" description:"Clean up releases, stemcells, disks, etc."`

	// Cloud config
	CloudConfig       CloudConfigOpts       `command:"cloud-config"        alias:"cc"  description:"Show current cloud config"`
	UpdateCloudConfig UpdateCloudConfigOpts `command:"update-cloud-config" alias:"ucc" description:"Update current cloud config"`

	// CPI Config
	CPIConfig       CPIConfigOpts       `command:"cpi-config"        description:"Show current CPI config"`
	UpdateCPIConfig UpdateCPIConfigOpts `command:"update-cpi-config" description:"Update current CPI config"`

	// Runtime config
	RuntimeConfig       RuntimeConfigOpts       `command:"runtime-config"        alias:"rc"  description:"Show current runtime config"`
	UpdateRuntimeConfig UpdateRuntimeConfigOpts `command:"update-runtime-config" alias:"urc" description:"Update current runtime config"`

	// Deployments
	Deployment       DeploymentOpts       `command:"deployment"        alias:"dep"             description:"Show deployment information"`
	Deployments      DeploymentsOpts      `command:"deployments"       alias:"ds" alias:"deps" description:"List deployments"`
	DeleteDeployment DeleteDeploymentOpts `command:"delete-deployment" alias:"deld"            description:"Delete deployment"`

	Deploy   DeployOpts   `command:"deploy"   alias:"d"   description:"Update deployment"`
	Manifest ManifestOpts `command:"manifest" alias:"man" description:"Show deployment manifest"`

	Interpolate InterpolateOpts `command:"interpolate" alias:"int" description:"Interpolates variables into a manifest"`

	// Events
	Events EventsOpts `command:"events" description:"List events"`
	Event  EventOpts  `command:"event" description:"Show event details"`

	// Stemcells
	Stemcells      StemcellsOpts      `command:"stemcells"       alias:"ss"   description:"List stemcells"`
	UploadStemcell UploadStemcellOpts `command:"upload-stemcell" alias:"us"   description:"Upload stemcell"`
	DeleteStemcell DeleteStemcellOpts `command:"delete-stemcell" alias:"dels" description:"Delete stemcell"`
	RepackStemcell RepackStemcellOpts `command:"repack-stemcell"              description:"Repack stemcell"`

	// Releases
	Releases       ReleasesOpts       `command:"releases"        alias:"rs"   description:"List releases"`
	UploadRelease  UploadReleaseOpts  `command:"upload-release"  alias:"ur"   description:"Upload release"`
	ExportRelease  ExportReleaseOpts  `command:"export-release"               description:"Export the compiled release to a tarball"`
	InspectRelease InspectReleaseOpts `command:"inspect-release"              description:"List release contents such as jobs"`
	DeleteRelease  DeleteReleaseOpts  `command:"delete-release"  alias:"delr" description:"Delete release"`

	// Errands
	Errands   ErrandsOpts   `command:"errands"    alias:"es" description:"List errands"`
	RunErrand RunErrandOpts `command:"run-errand"            description:"Run errand"`

	// Disks
	Disks      DisksOpts      `command:"disks"       description:"List disks"`
	AttachDisk AttachDiskOpts `command:"attach-disk" description:"Attaches disk to an instance"`
	DeleteDisk DeleteDiskOpts `command:"delete-disk" description:"Delete disk"`
	OrphanDisk OrphanDiskOpts `command:"orphan-disk" description:"Orphan disk"`

	// Snapshots
	Snapshots       SnapshotsOpts       `command:"snapshots"        description:"List snapshots"`
	TakeSnapshot    TakeSnapshotOpts    `command:"take-snapshot"    description:"Take snapshot"`
	DeleteSnapshot  DeleteSnapshotOpts  `command:"delete-snapshot"  description:"Delete snapshot"`
	DeleteSnapshots DeleteSnapshotsOpts `command:"delete-snapshots" description:"Delete all snapshots in a deployment"`

	// Instances
	Instances          InstancesOpts          `command:"instances"       alias:"is"                     description:"List all instances in a deployment"`
	VMs                VMsOpts                `command:"vms"                                            description:"List all VMs in all deployments"`
	UpdateResurrection UpdateResurrectionOpts `command:"update-resurrection"                            description:"Enable/disable resurrection"`
	Ignore             IgnoreOpts             `command:"ignore"                                         description:"Ignore an instance"`
	Unignore           UnignoreOpts           `command:"unignore"                                       description:"Unignore an instance"`
	CloudCheck         CloudCheckOpts         `command:"cloud-check"     alias:"cck" alias:"cloudcheck" description:"Cloud consistency check and interactive repair"`

	// Instance management
	Logs     LogsOpts     `command:"logs"      description:"Fetch logs from instance(s)"`
	Start    StartOpts    `command:"start"     description:"Start instance(s)"`
	Stop     StopOpts     `command:"stop"      description:"Stop instance(s)"`
	Restart  RestartOpts  `command:"restart"   description:"Restart instance(s)"`
	Recreate RecreateOpts `command:"recreate"  description:"Recreate instance(s)"`
	DeleteVM DeleteVMOpts `command:"delete-vm" description:"Delete VM"`

	// SSH instance
	SSH SSHOpts `command:"ssh" description:"SSH into instance(s)"`
	SCP SCPOpts `command:"scp" description:"SCP to/from instance(s)"`

	// -----> Release authoring

	// Release creation
	InitRelease     InitReleaseOpts     `command:"init-release"                description:"Initialize release"`
	ResetRelease    ResetReleaseOpts    `command:"reset-release"               description:"Reset release"`
	GenerateJob     GenerateJobOpts     `command:"generate-job"                description:"Generate job"`
	GeneratePackage GeneratePackageOpts `command:"generate-package"            description:"Generate package"`
	CreateRelease   CreateReleaseOpts   `command:"create-release"   alias:"cr" description:"Create release"`

	// Hidden
	Sha2ifyRelease  Sha2ifyReleaseOpts  `command:"sha2ify-release"  hidden:"true" description:"Convert release tarball to use SHA256"`
	FinalizeRelease FinalizeReleaseOpts `command:"finalize-release"               description:"Create final release from dev release tarball"`

	// Blob management
	Blobs       BlobsOpts       `command:"blobs"        description:"List blobs"`
	AddBlob     AddBlobOpts     `command:"add-blob"     description:"Add blob"`
	RemoveBlob  RemoveBlobOpts  `command:"remove-blob"  description:"Remove blob"`
	SyncBlobs   SyncBlobsOpts   `command:"sync-blobs"   description:"Sync blobs"`
	UploadBlobs UploadBlobsOpts `command:"upload-blobs" description:"Upload blobs"`

	Variables VariablesOpts `command:"variables" alias:"vars" description:"List variables"`
}

type HelpOpts struct {
	cmd
}

// Original bosh-init
type CreateEnvOpts struct {
	Args CreateEnvArgs `positional-args:"true" required:"true"`
	VarFlags
	OpsFlags
	StatePath string `long:"state" value-name:"PATH" description:"State file path"`
	cmd
}

type CreateEnvArgs struct {
	Manifest FileBytesWithPathArg `positional-arg-name:"PATH" description:"Path to a manifest file"`
}

type DeleteEnvOpts struct {
	Args DeleteEnvArgs `positional-args:"true" required:"true"`
	VarFlags
	OpsFlags
	StatePath string `long:"state" value-name:"PATH" description:"State file path"`
	cmd
}

type DeleteEnvArgs struct {
	Manifest FileBytesWithPathArg `positional-arg-name:"PATH" description:"Path to a manifest file"`
}

// Environment
type EnvironmentOpts struct {
	cmd
}

type EnvironmentsOpts struct {
	cmd
}

type AliasEnvOpts struct {
	Args AliasEnvArgs `positional-args:"true" required:"true"`

	URL    string
	CACert CACertArg

	cmd
}

type AliasEnvArgs struct {
	Alias string `positional-arg-name:"ALIAS" description:"Environment alias"`
}

type LogInOpts struct {
	cmd
}

type LogOutOpts struct {
	cmd
}

// Tasks
type TaskOpts struct {
	Args TaskArgs `positional-args:"true"`

	Event  bool `long:"event"  description:"Track event log"`
	CPI    bool `long:"cpi"    description:"Track CPI log"`
	Debug  bool `long:"debug"  description:"Track debug log"`
	Result bool `long:"result" description:"Track result log"`

	All        bool `long:"all" short:"a" description:"Include all task types (ssh, logs, vms, etc)"`
	Deployment string

	cmd
}

type TaskArgs struct {
	ID int `positional-arg-name:"ID"`
}

type TasksOpts struct {
	Recent     *int `long:"recent" short:"r" description:"Number of tasks to show" optional:"true" optional-value:"30"`
	All        bool `long:"all" short:"a" description:"Include all task types (ssh, logs, vms, etc)"`
	Deployment string

	cmd
}

type CancelTaskOpts struct {
	Args TaskArgs `positional-args:"true" required:"true"`
	cmd
}

// Misc
type LocksOpts struct {
	cmd
}

type CleanUpOpts struct {
	All bool `long:"all" description:"Remove all unused releases, stemcells, etc.; otherwise most recent resources will be kept"`

	cmd
}

type AttachDiskOpts struct {
	Args AttachDiskArgs `positional-args:"true" required:"true"`

	cmd
}

type AttachDiskArgs struct {
	Slug    boshdir.InstanceSlug `positional-arg-name:"INSTANCE-GROUP/INSTANCE-ID"`
	DiskCID string               `positional-arg-name:"DISK-CID"`
}

type InterpolateOpts struct {
	Args InterpolateArgs `positional-args:"true" required:"true"`

	VarFlags
	OpsFlags

	Path            patch.Pointer `long:"path" value-name:"OP-PATH" description:"Extract value out of template (e.g.: /private_key)"`
	VarErrors       bool          `long:"var-errs"                  description:"Expect all variables to be found, otherwise error"`
	VarErrorsUnused bool          `long:"var-errs-unused"           description:"Expect all variables to be used, otherwise error"`

	cmd
}

type InterpolateArgs struct {
	Manifest FileBytesArg `positional-arg-name:"PATH" description:"Path to a template that will be interpolated"`
}

// Cloud config
type CloudConfigOpts struct {
	cmd
}

type UpdateCloudConfigOpts struct {
	Args UpdateCloudConfigArgs `positional-args:"true" required:"true"`
	VarFlags
	OpsFlags
	cmd
}

type UpdateCloudConfigArgs struct {
	CloudConfig FileBytesArg `positional-arg-name:"PATH" description:"Path to a cloud config file"`
}

type CPIConfigOpts struct {
	cmd
}

type UpdateCPIConfigOpts struct {
	Args UpdateCPIConfigArgs `positional-args:"true" required:"true"`
	VarFlags
	OpsFlags
	cmd
}

type UpdateCPIConfigArgs struct {
	CPIConfig FileBytesArg `positional-arg-name:"PATH" description:"Path to a CPI config file"`
}

// Runtime config
type RuntimeConfigOpts struct {
	Name string `long:"name" description:"Runtime-Config name (default: '')" default:""`
	cmd
}

type UpdateRuntimeConfigOpts struct {
	Args UpdateRuntimeConfigArgs `positional-args:"true" required:"true"`
	VarFlags
	OpsFlags

<<<<<<< HEAD
	NoRedact bool   `long:"no-redact" description:"Show non-redacted manifest diff"`
	Name     string `long:"name" description:"Runtime-Config name (default: '')" default:""`
=======
	Name        string `long:"name" description:"Runtime-Config name (default: '')" default:""`
	ParallelOpt int    `long:"parallel" description:"Upload releases from manifest in parallel with given number of nodes (default: 5)" default:"5"`
>>>>>>> 3dd3ad58

	cmd
}

type UpdateRuntimeConfigArgs struct {
	RuntimeConfig FileBytesArg `positional-arg-name:"PATH" description:"Path to a runtime config file"`
}

// Deployments
type DeploymentOpts struct {
	cmd
}

type DeploymentsOpts struct {
	cmd
}

type DeployOpts struct {
	Args DeployArgs `positional-args:"true" required:"true"`

	VarFlags
	OpsFlags

	NoRedact    bool `long:"no-redact" description:"Show non-redacted manifest diff"`
	ParallelOpt int  `long:"parallel" description:"Upload releases from manifest in parallel with given number of nodes (default: 5)" default:"5"`

	Recreate  bool                `long:"recreate"                          description:"Recreate all VMs in deployment"`
	Fix       bool                `long:"fix"                               description:"Recreate unresponsive instances"`
	SkipDrain []boshdir.SkipDrain `long:"skip-drain" value-name:"INSTANCE-GROUP"  description:"Skip running drain scripts for specific instance groups" optional:"true" optional-value:"*"`

	Canaries    string `long:"canaries" description:"Override manifest values for canaries"`
	MaxInFlight string `long:"max-in-flight" description:"Override manifest values for max_in_flight"`

	DryRun bool `long:"dry-run" description:"Renders job templates without altering deployment"`

	cmd
}

type DeployArgs struct {
	Manifest FileBytesArg `positional-arg-name:"PATH" description:"Path to a manifest file"`
}

type ManifestOpts struct {
	cmd
}

type DeleteDeploymentOpts struct {
	Force bool `long:"force" description:"Ignore errors"`
	cmd
}

// Events
type EventsOpts struct {
	BeforeID   string `long:"before-id"    description:"Show events with ID less than the given ID"`
	Before     string `long:"before"       description:"Show events before the given timestamp (ex: 2016-05-08 17:26:32)"`
	After      string `long:"after"        description:"Show events after the given timestamp (ex: 2016-05-08 17:26:32)"`
	Deployment string
	Task       string `long:"task"         description:"Show events with the given task ID"`
	Instance   string `long:"instance"     description:"Show events with given instance"`
	User       string `long:"event-user"   description:"Show events with given user"`
	Action     string `long:"action"       description:"Show events with given action"`
	ObjectType string `long:"object-type"  description:"Show events with given object type"`
	ObjectName string `long:"object-name"  description:"Show events with given object name"`

	cmd
}

type EventOpts struct {
	Args EventArgs `positional-args:"true" required:"true"`

	cmd
}

type EventArgs struct {
	ID string `positional-arg-name:"ID"`
}

// Stemcells
type StemcellsOpts struct {
	cmd
}

type UploadStemcellOpts struct {
	Args UploadStemcellArgs `positional-args:"true" required:"true"`

	Fix bool `long:"fix" description:"Replaces the stemcell if already exists"`

	Name    string     `long:"name"     description:"Name used in existence check (is not used with local stemcell file)"`
	Version VersionArg `long:"version"  description:"Version used in existence check (is not used with local stemcell file)"`

	SHA1 string `long:"sha1" description:"SHA1 of the remote stemcell (is not used with local files)"`

	cmd
}

type UploadStemcellArgs struct {
	URL URLArg `positional-arg-name:"URL" description:"Path to a local file or URL"`
}

type DeleteStemcellOpts struct {
	Args DeleteStemcellArgs `positional-args:"true" required:"true"`

	Force bool `long:"force" description:"Ignore errors"`

	cmd
}

type DeleteStemcellArgs struct {
	Slug boshdir.StemcellSlug `positional-arg-name:"NAME/VERSION"`
}

type RepackStemcellOpts struct {
	Args            RepackStemcellArgs `positional-args:"true" required:"true"`
	Name            string             `long:"name" description:"Repacked stemcell name"`
	CloudProperties string             `long:"cloud-properties" description:"Repacked stemcell cloud properties"`
	Version         string             `long:"version" description:"Repacked stemcell version"`

	cmd
}

type RepackStemcellArgs struct {
	PathToStemcell string  `positional-arg-name:"PATH-TO-STEMCELL" description:"Path to stemcell"`
	PathToResult   FileArg `positional-arg-name:"PATH-TO-RESULT" description:"Path to repacked stemcell"`
}

// Releases
type ReleasesOpts struct {
	cmd
}

type UploadReleaseOpts struct {
	Args UploadReleaseArgs `positional-args:"true"`

	Directory DirOrCWDArg `long:"dir" description:"Release directory path if not current working directory" default:"."`

	Rebase bool `long:"rebase" description:"Rebases this release onto the latest version known by the Director"`

	Fix bool `long:"fix" description:"Replaces corrupt and missing jobs and packages"`

	Name    string     `long:"name"     description:"Name used in existence check (is not used with local release file)"`
	Version VersionArg `long:"version"  description:"Version used in existence check (is not used with local release file)"`

	SHA1 string `long:"sha1" description:"SHA1 of the remote release (is not used with local files)"`

	Release boshrel.Release

	cmd
}

type UploadReleaseArgs struct {
	URL URLArg `positional-arg-name:"URL" description:"Path to a local file or URL"`
}

type DeleteReleaseOpts struct {
	Args DeleteReleaseArgs `positional-args:"true" required:"true"`

	Force bool `long:"force" description:"Ignore errors"`

	cmd
}

type DeleteReleaseArgs struct {
	Slug boshdir.ReleaseOrSeriesSlug `positional-arg-name:"NAME[/VERSION]"`
}

type ExportReleaseOpts struct {
	Args ExportReleaseArgs `positional-args:"true" required:"true"`

	Directory DirOrCWDArg `long:"dir" description:"Destination directory" default:"."`

	cmd
}

type ExportReleaseArgs struct {
	ReleaseSlug   boshdir.ReleaseSlug   `positional-arg-name:"NAME/VERSION"`
	OSVersionSlug boshdir.OSVersionSlug `positional-arg-name:"OS/VERSION"`
}

type InspectReleaseOpts struct {
	Args InspectReleaseArgs `positional-args:"true" required:"true"`
	cmd
}

type InspectReleaseArgs struct {
	Slug boshdir.ReleaseSlug `positional-arg-name:"NAME/VERSION"`
}

// Errands
type ErrandsOpts struct {
	cmd
}

type RunErrandOpts struct {
	Args RunErrandArgs `positional-args:"true" required:"true"`

	KeepAlive   bool `long:"keep-alive" description:"Use existing VM to run an errand and keep it after completion"`
	WhenChanged bool `long:"when-changed" description:"Run errand only if errand configuration has changed or if the previous run was unsuccessful"`

	DownloadLogs  bool        `long:"download-logs" description:"Download logs"`
	LogsDirectory DirOrCWDArg `long:"logs-dir" description:"Destination directory for logs" default:"."`

	cmd
}

type RunErrandArgs struct {
	Name string `positional-arg-name:"NAME"`
}

// Disks
type DisksOpts struct {
	Orphaned bool `long:"orphaned" short:"o" description:"List orphaned disks"`
	cmd
}

type DeleteDiskOpts struct {
	Args DeleteDiskArgs `positional-args:"true" required:"true"`
	cmd
}

type DeleteDiskArgs struct {
	CID string `positional-arg-name:"CID"`
}

type OrphanDiskOpts struct {
	Args OrphanDiskArgs `positional-args:"true" required:"true"`
	cmd
}
type OrphanDiskArgs struct {
	CID string `positional-arg-name:"CID"`
}

// Snapshots
type SnapshotsOpts struct {
	Args InstanceSlugArgs `positional-args:"true"`
	cmd
}

type TakeSnapshotOpts struct {
	Args InstanceSlugArgs `positional-args:"true"`
	cmd
}

type DeleteSnapshotOpts struct {
	Args DeleteSnapshotArgs `positional-args:"true" required:"true"`
	cmd
}

type DeleteSnapshotArgs struct {
	CID string `positional-arg-name:"CID"`
}

type DeleteVMOpts struct {
	Args DeleteVMArgs `positional-args:"true" required:"true"`
	cmd
}

type DeleteVMArgs struct {
	CID string `positional-arg-name:"CID"`
}

type DeleteSnapshotsOpts struct {
	cmd
}

type InstanceSlugArgs struct {
	Slug boshdir.InstanceSlug `positional-arg-name:"INSTANCE-GROUP/INSTANCE-ID"`
}

// Instances
type InstancesOpts struct {
	Details    bool `long:"details" short:"i" description:"Show details including VM CID, persistent disk CID, etc."`
	DNS        bool `long:"dns"               description:"Show DNS A records"`
	Vitals     bool `long:"vitals"            description:"Show vitals"`
	Processes  bool `long:"ps"      short:"p" description:"Show processes"`
	Failing    bool `long:"failing" short:"f" description:"Only show failing instances"`
	Deployment string
	cmd
}

type VMsOpts struct {
	DNS        bool `long:"dns"               description:"Show DNS A records"`
	Vitals     bool `long:"vitals"            description:"Show vitals"`
	Deployment string
	cmd
}

type CloudCheckOpts struct {
	Auto        bool     `long:"auto"       short:"a" description:"Resolve problems automatically"`
	Resolutions []string `long:"resolution"           description:"Apply resolution of given type"`
	Report      bool     `long:"report"     short:"r" description:"Only generate report; don't attempt to resolve problems"`
	cmd
}

// Instance management
type UpdateResurrectionOpts struct {
	Args UpdateResurrectionArgs `positional-args:"true" required:"true"`
	cmd
}

type UpdateResurrectionArgs struct {
	Enabled BoolArg `positional-arg-name:"on|off"`
}

type IgnoreOpts struct {
	Args InstanceSlugArgs `positional-args:"true" required:"true"`
	cmd
}

type UnignoreOpts struct {
	Args InstanceSlugArgs `positional-args:"true" required:"true"`
	cmd
}

type LogsOpts struct {
	Args AllOrInstanceGroupOrInstanceSlugArgs `positional-args:"true"`

	Directory DirOrCWDArg `long:"dir" description:"Destination directory" default:"."`

	Follow bool `long:"follow" short:"f" description:"Follow logs via SSH"`
	Num    int  `long:"num"              description:"Last number of lines"`
	Quiet  bool `long:"quiet"  short:"q" description:"Suppresses printing of headers when multiple files are being examined"`

	Jobs    []string `long:"job"   description:"Limit to only specific jobs"`
	Filters []string `long:"only"  description:"Filter logs (comma-separated)"`
	Agent   bool     `long:"agent" description:"Include only agent logs"`

	GatewayFlags

	cmd
}

type StartOpts struct {
	Args AllOrInstanceGroupOrInstanceSlugArgs `positional-args:"true"`

	Force bool `long:"force" description:"No-op for backwards compatibility"`

	Canaries    string `long:"canaries" description:"Override manifest values for canaries"`
	MaxInFlight string `long:"max-in-flight" description:"Override manifest values for max_in_flight"`

	cmd
}

type StopOpts struct {
	Args AllOrInstanceGroupOrInstanceSlugArgs `positional-args:"true"`

	Soft bool `long:"soft" description:"Stop process only (default)"`
	Hard bool `long:"hard" description:"Delete VM (but keep persistent disk)"`

	SkipDrain bool `long:"skip-drain" description:"Skip running drain scripts"`
	Force     bool `long:"force"      description:"No-op for backwards compatibility"`

	Canaries    string `long:"canaries" description:"Override manifest values for canaries"`
	MaxInFlight string `long:"max-in-flight" description:"Override manifest values for max_in_flight"`

	cmd
}

type RestartOpts struct {
	Args AllOrInstanceGroupOrInstanceSlugArgs `positional-args:"true"`

	SkipDrain bool `long:"skip-drain" description:"Skip running drain scripts"`
	Force     bool `long:"force"      description:"No-op for backwards compatibility"`

	Canaries    string `long:"canaries" description:"Override manifest values for canaries"`
	MaxInFlight string `long:"max-in-flight" description:"Override manifest values for max_in_flight"`

	cmd
}

type RecreateOpts struct {
	Args AllOrInstanceGroupOrInstanceSlugArgs `positional-args:"true"`

	SkipDrain bool `long:"skip-drain" description:"Skip running drain scripts"`
	Force     bool `long:"force"      description:"No-op for backwards compatibility"`
	Fix       bool `long:"fix"        description:"Fix unresponsive VMs"`

	Canaries    string `long:"canaries" description:"Override manifest values for canaries"`
	MaxInFlight string `long:"max-in-flight" description:"Override manifest values for max_in_flight"`

	DryRun bool `long:"dry-run" description:"Renders job templates without altering deployment"`

	cmd
}

type AllOrInstanceGroupOrInstanceSlugArgs struct {
	Slug boshdir.AllOrInstanceGroupOrInstanceSlug `positional-arg-name:"INSTANCE-GROUP[/INSTANCE-ID]"`
}

// SSH instance
type SSHOpts struct {
	Args AllOrInstanceGroupOrInstanceSlugArgs `positional-args:"true"`

	Command []string         `long:"command" short:"c" description:"Command"`
	RawOpts TrimmedSpaceArgs `long:"opts"              description:"Options to pass through to SSH"`

	Results bool `long:"results" short:"r" description:"Collect results into a table instead of streaming"`

	GatewayFlags

	cmd
}

type SCPOpts struct {
	Args SCPArgs `positional-args:"true" required:"true"`

	Recursive bool `long:"recursive" short:"r" description:"Recursively copy entire directories. Note that symbolic links encountered are followed in the tree traversal"`

	GatewayFlags

	cmd
}

type SCPArgs struct {
	Paths []string `positional-arg-name:"PATH"`
}

type GatewayFlags struct {
	UUIDGen boshuuid.Generator

	Disable bool `long:"gw-disable" description:"Disable usage of gateway connection" env:"BOSH_GW_DISABLE"`

	Username       string `long:"gw-user"        description:"Username for gateway connection" env:"BOSH_GW_USER"`
	Host           string `long:"gw-host"        description:"Host for gateway connection" env:"BOSH_GW_HOST"`
	PrivateKeyPath string `long:"gw-private-key" description:"Private key path for gateway connection" env:"BOSH_GW_PRIVATE_KEY"` // todo private file?

	SOCKS5Proxy string `long:"gw-socks5" description:"SOCKS5 URL" env:"BOSH_ALL_PROXY"`
}

// Release creation
type InitReleaseOpts struct {
	Directory DirOrCWDArg `long:"dir" description:"Release directory path if not current working directory" default:"."`

	Git bool `long:"git" description:"Initialize git repository"`

	cmd
}

type ResetReleaseOpts struct {
	Directory DirOrCWDArg `long:"dir" description:"Release directory path if not current working directory" default:"."`

	cmd
}

type GenerateJobOpts struct {
	Args GenerateJobArgs `positional-args:"true" required:"true"`

	Directory DirOrCWDArg `long:"dir" description:"Release directory path if not current working directory" default:"."`

	cmd
}

type GenerateJobArgs struct {
	Name string `positional-arg-name:"NAME"`
}

type GeneratePackageOpts struct {
	Args GeneratePackageArgs `positional-args:"true" required:"true"`

	Directory DirOrCWDArg `long:"dir" description:"Release directory path if not current working directory" default:"."`

	cmd
}

type GeneratePackageArgs struct {
	Name string `positional-arg-name:"NAME"`
}

type Sha2ifyReleaseOpts struct {
	Args Sha2ifyReleaseArgs `positional-args:"true"`

	cmd
}

type Sha2ifyReleaseArgs struct {
	Path        string  `positional-arg-name:"PATH"`
	Destination FileArg `positional-arg-name:"DESTINATION"`
}

type CreateReleaseOpts struct {
	Args CreateReleaseArgs `positional-args:"true"`

	Directory DirOrCWDArg `long:"dir" description:"Release directory path if not current working directory" default:"."`

	Name             string     `long:"name"               description:"Custom release name"`
	Version          VersionArg `long:"version"            description:"Custom release version (e.g.: 1.0.0, 1.0-beta.2+dev.10)"`
	TimestampVersion bool       `long:"timestamp-version"  description:"Create release with the timestamp as the dev version (e.g.: 1+dev.TIMESTAMP)"`

	Final   bool    `long:"final"   description:"Make it a final release"`
	Tarball FileArg `long:"tarball" description:"Create release tarball at path (e.g. /tmp/release.tgz)"`
	Force   bool    `long:"force"   description:"Ignore Git dirty state check"`

	cmd
}

type CreateReleaseArgs struct {
	Manifest FileBytesWithPathArg `positional-arg-name:"PATH"`
}

type FinalizeReleaseOpts struct {
	Args FinalizeReleaseArgs `positional-args:"true" required:"true"`

	Directory DirOrCWDArg `long:"dir" description:"Release directory path if not current working directory" default:"."`

	Name    string     `long:"name"    description:"Custom release name"`
	Version VersionArg `long:"version" description:"Custom release version (e.g.: 1.0.0, 1.0-beta.2+dev.10)"`

	Force bool `long:"force" description:"Ignore Git dirty state check"`

	cmd
}

type FinalizeReleaseArgs struct {
	Path string `positional-arg-name:"PATH"`
}

// Blobs
type BlobsOpts struct {
	Directory DirOrCWDArg `long:"dir" description:"Release directory path if not current working directory" default:"."`
	cmd
}

type AddBlobOpts struct {
	Args AddBlobArgs `positional-args:"true" required:"true"`

	Directory DirOrCWDArg `long:"dir" description:"Release directory path if not current working directory" default:"."`

	cmd
}

type AddBlobArgs struct {
	Path      string `positional-arg-name:"PATH"`
	BlobsPath string `positional-arg-name:"BLOBS-PATH"`
}

type RemoveBlobOpts struct {
	Args RemoveBlobArgs `positional-args:"true" required:"true"`

	Directory DirOrCWDArg `long:"dir" description:"Release directory path if not current working directory" default:"."`

	cmd
}

type RemoveBlobArgs struct {
	BlobsPath string `positional-arg-name:"BLOBS-PATH"`
}

type SyncBlobsOpts struct {
	Directory   DirOrCWDArg `long:"dir" description:"Release directory path if not current working directory" default:"."`
	ParallelOpt int         `long:"parallel" description:"Sets the max number of parallel downloads" default:"5"`
	cmd
}

type UploadBlobsOpts struct {
	Directory DirOrCWDArg `long:"dir" description:"Release directory path if not current working directory" default:"."`
	cmd
}

// MessageOpts is used for version and help flags
type MessageOpts struct {
	Message string
}

type VariablesOpts struct {
	Deployment string
	cmd
}

type cmd struct{}

// Execute is necessary for each command to be goflags.Commander
func (c cmd) Execute(_ []string) error {
	panic("Unreachable")
}<|MERGE_RESOLUTION|>--- conflicted
+++ resolved
@@ -329,13 +329,9 @@
 	VarFlags
 	OpsFlags
 
-<<<<<<< HEAD
-	NoRedact bool   `long:"no-redact" description:"Show non-redacted manifest diff"`
-	Name     string `long:"name" description:"Runtime-Config name (default: '')" default:""`
-=======
+	NoRedact    bool   `long:"no-redact" description:"Show non-redacted manifest diff"`
 	Name        string `long:"name" description:"Runtime-Config name (default: '')" default:""`
 	ParallelOpt int    `long:"parallel" description:"Upload releases from manifest in parallel with given number of nodes (default: 5)" default:"5"`
->>>>>>> 3dd3ad58
 
 	cmd
 }
