package cmd_test

import (
	"errors"
	"fmt"
	"path/filepath"
	"regexp"

	bosherr "github.com/cloudfoundry/bosh-utils/errors"
	boshlog "github.com/cloudfoundry/bosh-utils/logger"
	biproperty "github.com/cloudfoundry/bosh-utils/property"
	fakesys "github.com/cloudfoundry/bosh-utils/system/fakes"
	fakeuuid "github.com/cloudfoundry/bosh-utils/uuid/fakes"
	"github.com/cppforlife/go-patch/patch"
	"github.com/golang/mock/gomock"
	. "github.com/onsi/ginkgo"
	. "github.com/onsi/gomega"
	"github.com/onsi/gomega/gbytes"

	mock_httpagent "github.com/cloudfoundry/bosh-agent/agentclient/http/mocks"
	mock_agentclient "github.com/cloudfoundry/bosh-cli/agentclient/mocks"
	mock_blobstore "github.com/cloudfoundry/bosh-cli/blobstore/mocks"
	bicloud "github.com/cloudfoundry/bosh-cli/cloud"
	mock_cloud "github.com/cloudfoundry/bosh-cli/cloud/mocks"
	bicmd "github.com/cloudfoundry/bosh-cli/cmd"
	biconfig "github.com/cloudfoundry/bosh-cli/config"
	mock_config "github.com/cloudfoundry/bosh-cli/config/mocks"
	bicpirel "github.com/cloudfoundry/bosh-cli/cpi/release"
	"github.com/cloudfoundry/bosh-cli/deployment"
	bideplmanifest "github.com/cloudfoundry/bosh-cli/deployment/manifest"
	fakebideplmanifest "github.com/cloudfoundry/bosh-cli/deployment/manifest/manifestfakes"
	fakebideplval "github.com/cloudfoundry/bosh-cli/deployment/manifest/manifestfakes"
	mock_deployment "github.com/cloudfoundry/bosh-cli/deployment/mocks"
	bidepltpl "github.com/cloudfoundry/bosh-cli/deployment/template"
	fakebidepltpl "github.com/cloudfoundry/bosh-cli/deployment/template/templatefakes"
	fakebivm "github.com/cloudfoundry/bosh-cli/deployment/vm/fakes"
	mock_vm "github.com/cloudfoundry/bosh-cli/deployment/vm/mocks"
	boshtpl "github.com/cloudfoundry/bosh-cli/director/template"
	biinstall "github.com/cloudfoundry/bosh-cli/installation"
	biinstallmanifest "github.com/cloudfoundry/bosh-cli/installation/manifest"
	fakebiinstallmanifest "github.com/cloudfoundry/bosh-cli/installation/manifest/fakes"
	mock_install "github.com/cloudfoundry/bosh-cli/installation/mocks"
	bitarball "github.com/cloudfoundry/bosh-cli/installation/tarball"
	mock_registry "github.com/cloudfoundry/bosh-cli/registry/mocks"
	boshrel "github.com/cloudfoundry/bosh-cli/release"
	bireljob "github.com/cloudfoundry/bosh-cli/release/job"
	birelmanifest "github.com/cloudfoundry/bosh-cli/release/manifest"
	fakebirel "github.com/cloudfoundry/bosh-cli/release/releasefakes"
	fakerel "github.com/cloudfoundry/bosh-cli/release/releasefakes"
	. "github.com/cloudfoundry/bosh-cli/release/resource"
	birelsetmanifest "github.com/cloudfoundry/bosh-cli/release/set/manifest"
	fakebirelsetmanifest "github.com/cloudfoundry/bosh-cli/release/set/manifest/fakes"
	bistemcell "github.com/cloudfoundry/bosh-cli/stemcell"
	mock_stemcell "github.com/cloudfoundry/bosh-cli/stemcell/mocks"
	fakebistemcell "github.com/cloudfoundry/bosh-cli/stemcell/stemcellfakes"
	biui "github.com/cloudfoundry/bosh-cli/ui"
	fakebiui "github.com/cloudfoundry/bosh-cli/ui/fakes"
)

var _ = Describe("CreateEnvCmd", func() {
	var mockCtrl *gomock.Controller
	var mockCloudCtrl *gomock.Controller

	BeforeEach(func() {
		mockCtrl = gomock.NewController(GinkgoT())
		mockCloudCtrl = gomock.NewController(GinkgoT())
	})

	AfterEach(func() {
		mockCtrl.Finish()
		mockCloudCtrl.Finish()
	})

	Describe("Run", func() {
		var (
			command       *bicmd.CreateEnvCmd
			fs            *fakesys.FakeFileSystem
			stdOut        *gbytes.Buffer
			stdErr        *gbytes.Buffer
			userInterface biui.UI
			manifestSHA   string

			mockDeployer              *mock_deployment.MockDeployer
			mockInstaller             *mock_install.MockInstaller
			mockInstallerFactory      *mock_install.MockInstallerFactory
			releaseReader             *fakerel.FakeReader
			releaseManager            biinstall.ReleaseManager
			mockRegistryServerManager *mock_registry.MockServerManager
			mockRegistryServer        *mock_registry.MockServer
			mockAgentClient           *mock_agentclient.MockAgentClient
			mockAgentClientFactory    *mock_httpagent.MockAgentClientFactory
			mockCloudFactory          *mock_cloud.MockFactory
			mockCloud                 *mock_cloud.MockCloud

			cpiRelease *fakebirel.FakeRelease
			logger     boshlog.Logger

			mockBlobstoreFactory *mock_blobstore.MockFactory
			mockBlobstore        *mock_blobstore.MockBlobstore

			mockVMManagerFactory       *mock_vm.MockManagerFactory
			fakeVMManager              *fakebivm.FakeManager
			fakeStemcellExtractor      *fakebistemcell.FakeExtractor
			mockStemcellManager        *mock_stemcell.MockManager
			fakeStemcellManagerFactory *fakebistemcell.FakeManagerFactory

			fakeReleaseSetParser              *fakebirelsetmanifest.FakeParser
			fakeInstallationParser            *fakebiinstallmanifest.FakeParser
			fakeDeploymentParser              *fakebideplmanifest.FakeParser
			fakeDeploymentTemplateFactory     *fakebidepltpl.FakeDeploymentTemplateFactory
			mockLegacyDeploymentStateMigrator *mock_config.MockLegacyDeploymentStateMigrator
			setupDeploymentStateService       biconfig.DeploymentStateService
			fakeDeploymentValidator           *fakebideplval.FakeValidator

			directorID          = "generated-director-uuid"
			fakeUUIDGenerator   *fakeuuid.FakeGenerator
			configUUIDGenerator *fakeuuid.FakeGenerator

			fakeStage *fakebiui.FakeStage

			deploymentManifestPath string
			deploymentStatePath    string
			cpiReleaseTarballPath  string
			stemcellTarballPath    string
			stemcellApiVersion     = 2
			cpiApiVersion          = 2
			extractedStemcell      bistemcell.ExtractedStemcell

			expectDeploy *gomock.Call

			mbusURL = "http://fake-mbus-user:fake-mbus-password@fake-mbus-endpoint"

			releaseSetManifest     birelsetmanifest.Manifest
			template               bidepltpl.DeploymentTemplate
			boshDeploymentManifest bideplmanifest.Manifest
			installationManifest   biinstallmanifest.Manifest

			cloudStemcell bistemcell.CloudStemcell

			defaultCreateEnvOpts bicmd.CreateEnvOpts

			expectedSkipDrain bool

			expectLegacyMigrate        *gomock.Call
			expectStemcellUpload       *gomock.Call
			expectStemcellDeleteUnused *gomock.Call
			expectInstall              *gomock.Call
			expectNewCloud             *gomock.Call

			expectedRegistryConfig biinstallmanifest.Registry
			expectedDeployError    error
		)

		BeforeEach(func() {
<<<<<<< HEAD
			expectedDeployError = nil
=======
			expectedSkipDrain = false
>>>>>>> 3542dcdc
			logger = boshlog.NewLogger(boshlog.LevelNone)
			stdOut = gbytes.NewBuffer()
			stdErr = gbytes.NewBuffer()
			userInterface = biui.NewWriterUI(stdOut, stdErr, logger)
			fs = fakesys.NewFakeFileSystem()
			fs.EnableStrictTempRootBehavior()
			deploymentManifestPath = filepath.Join("/", "path", "to", "manifest.yml")
			deploymentStatePath = filepath.Join("/", "path", "to", "manifest-state.json")
			fs.RegisterOpenFile(deploymentManifestPath, &fakesys.FakeFile{
				Stats: &fakesys.FakeFileStats{FileType: fakesys.FakeFileTypeFile},
			})

			fs.WriteFileString(deploymentManifestPath, "")

			mockDeployer = mock_deployment.NewMockDeployer(mockCtrl)
			mockInstaller = mock_install.NewMockInstaller(mockCtrl)
			mockInstallerFactory = mock_install.NewMockInstallerFactory(mockCtrl)

			releaseReader = &fakerel.FakeReader{}
			releaseManager = biinstall.NewReleaseManager(logger)

			mockRegistryServerManager = mock_registry.NewMockServerManager(mockCtrl)
			mockRegistryServer = mock_registry.NewMockServer(mockCtrl)

			mockAgentClientFactory = mock_httpagent.NewMockAgentClientFactory(mockCtrl)
			mockAgentClient = mock_agentclient.NewMockAgentClient(mockCtrl)
			mockAgentClientFactory.EXPECT().NewAgentClient(gomock.Any(), gomock.Any(), gomock.Any()).Return(mockAgentClient, nil).AnyTimes()

			mockCloudFactory = mock_cloud.NewMockFactory(mockCtrl)

			mockBlobstoreFactory = mock_blobstore.NewMockFactory(mockCtrl)
			mockBlobstore = mock_blobstore.NewMockBlobstore(mockCtrl)
			mockBlobstoreFactory.EXPECT().Create(mbusURL, gomock.Any()).Return(mockBlobstore, nil).AnyTimes()

			mockVMManagerFactory = mock_vm.NewMockManagerFactory(mockCtrl)
			fakeVMManager = fakebivm.NewFakeManager()
			mockVMManagerFactory.EXPECT().NewManager(gomock.Any(), mockAgentClient).Return(fakeVMManager).AnyTimes()

			fakeStemcellExtractor = fakebistemcell.NewFakeExtractor()
			mockStemcellManager = mock_stemcell.NewMockManager(mockCtrl)
			fakeStemcellManagerFactory = fakebistemcell.NewFakeManagerFactory()

			fakeReleaseSetParser = fakebirelsetmanifest.NewFakeParser()
			fakeInstallationParser = fakebiinstallmanifest.NewFakeParser()
			fakeDeploymentParser = &fakebideplmanifest.FakeParser{}
			fakeDeploymentTemplateFactory = &fakebidepltpl.FakeDeploymentTemplateFactory{}

			mockLegacyDeploymentStateMigrator = mock_config.NewMockLegacyDeploymentStateMigrator(mockCtrl)

			configUUIDGenerator = &fakeuuid.FakeGenerator{}
			configUUIDGenerator.GeneratedUUID = directorID
			setupDeploymentStateService = biconfig.NewFileSystemDeploymentStateService(fs, configUUIDGenerator, logger, biconfig.DeploymentStatePath(deploymentManifestPath, ""))

			fakeDeploymentValidator = fakebideplval.NewFakeValidator()

			fakeStage = fakebiui.NewFakeStage()

			fakeUUIDGenerator = &fakeuuid.FakeGenerator{}

			var err error
			manifestSHA = "ed173647f91a1001fa3859cb7857b0318794a7e92b40412146a93bebfb052218c91c0299e7b495470bf67b462722b807e8db7b9df3b59866451efcf4ae9e27a4"
			Expect(err).ToNot(HaveOccurred())

			cpiReleaseTarballPath = filepath.Join("/", "release", "tarball", "path")

			stemcellTarballPath = filepath.Join("/", "stemcell", "tarball", "path")

			// create input files
			fs.WriteFileString(cpiReleaseTarballPath, "")
			fs.WriteFileString(stemcellTarballPath, "")

			// deployment exists
			fs.WriteFileString(deploymentManifestPath, "")

			// deployment is valid
			fakeDeploymentValidator.SetValidateBehavior([]fakebideplval.ValidateOutput{
				{Err: nil},
			})
			fakeDeploymentValidator.SetValidateReleaseJobsBehavior([]fakebideplval.ValidateReleaseJobsOutput{
				{Err: nil},
			})

			// stemcell exists
			fs.WriteFile(stemcellTarballPath, []byte{})

			releaseSetManifest = birelsetmanifest.Manifest{
				Releases: []birelmanifest.ReleaseRef{
					{
						Name: "fake-cpi-release-name",
						URL:  "file://" + cpiReleaseTarballPath,
					},
				},
			}

			// parsed CPI deployment manifest
			installationManifest = biinstallmanifest.Manifest{
				Template: biinstallmanifest.ReleaseJobRef{
					Name:    "fake-cpi-release-job-name",
					Release: "fake-cpi-release-name",
				},
				Mbus: mbusURL,
			}

			expectedRegistryConfig = installationManifest.Registry

			// parsed BOSH deployment manifest
			boshDeploymentManifest = bideplmanifest.Manifest{
				Name: "fake-deployment-name",
				Jobs: []bideplmanifest.Job{
					{
						Name: "fake-job-name",
					},
				},
				ResourcePools: []bideplmanifest.ResourcePool{
					{
						Stemcell: bideplmanifest.StemcellRef{
							URL: "file://" + stemcellTarballPath,
						},
					},
				},
			}
			fakeDeploymentTemplateFactory.NewDeploymentTemplateFromPathReturns(template, nil)
			fakeDeploymentParser.ParseReturns(boshDeploymentManifest, nil)

			// parsed/extracted CPI release
			cpiRelease = &fakebirel.FakeRelease{}
			cpiRelease.NameReturns("fake-cpi-release-name")
			cpiRelease.VersionReturns("1.0")

			job := bireljob.NewJob(NewResource("fake-cpi-release-job-name", "job-fp", nil))
			job.Templates = map[string]string{"templates/cpi.erb": "bin/cpi"}
			cpiRelease.JobsReturns([]*bireljob.Job{job})
			cpiRelease.FindJobByNameStub = func(jobName string) (bireljob.Job, bool) {
				for _, job := range cpiRelease.Jobs() {
					if job.Name() == jobName {
						return *job, true
					}
				}
				return bireljob.Job{}, false
			}

			releaseReader.ReadStub = func(path string) (boshrel.Release, error) {
				Expect(path).To(Equal(cpiReleaseTarballPath))
				return cpiRelease, nil
			}

			defaultCreateEnvOpts = bicmd.CreateEnvOpts{
				Args: bicmd.CreateEnvArgs{
					Manifest: bicmd.FileBytesWithPathArg{Path: deploymentManifestPath},
				},
			}
		})

		JustBeforeEach(func() {
			doGet := func(deploymentManifestPath string, statePath string, deploymentVars boshtpl.Variables, deploymentOp patch.Op) bicmd.DeploymentPreparer {
				deploymentStateService := biconfig.NewFileSystemDeploymentStateService(fs, configUUIDGenerator, logger, biconfig.DeploymentStatePath(deploymentManifestPath, statePath))
				deploymentRepo := biconfig.NewDeploymentRepo(deploymentStateService)
				releaseRepo := biconfig.NewReleaseRepo(deploymentStateService, fakeUUIDGenerator)
				stemcellRepo := biconfig.NewStemcellRepo(deploymentStateService, fakeUUIDGenerator)
				deploymentRecord := deployment.NewRecord(deploymentRepo, releaseRepo, stemcellRepo)

				tarballCache := bitarball.NewCache("fake-base-path", fs, logger)
				tarballProvider := bitarball.NewProvider(tarballCache, fs, nil, 1, 0, logger)

				cpiInstaller := bicpirel.CpiInstaller{
					ReleaseManager:   releaseManager,
					InstallerFactory: mockInstallerFactory,
					Validator:        bicpirel.NewValidator(),
				}
				releaseFetcher := biinstall.NewReleaseFetcher(tarballProvider, releaseReader, releaseManager)
				stemcellFetcher := bistemcell.Fetcher{
					TarballProvider:   tarballProvider,
					StemcellExtractor: fakeStemcellExtractor,
				}
				releaseSetAndInstallationManifestParser := bicmd.ReleaseSetAndInstallationManifestParser{
					ReleaseSetParser:   fakeReleaseSetParser,
					InstallationParser: fakeInstallationParser,
				}

				deploymentManifestParser := bicmd.NewDeploymentManifestParser(
					fakeDeploymentParser,
					fakeDeploymentValidator,
					releaseManager,
					fakeDeploymentTemplateFactory,
				)

				fakeInstallationUUIDGenerator := &fakeuuid.FakeGenerator{}
				fakeInstallationUUIDGenerator.GeneratedUUID = "fake-installation-id"
				targetProvider := biinstall.NewTargetProvider(
					deploymentStateService,
					fakeInstallationUUIDGenerator,
					filepath.Join("fake-install-dir"),
				)
				tempRootConfigurator := bicmd.NewTempRootConfigurator(fs)

				return bicmd.NewDeploymentPreparer(
					userInterface,
					logger,
					"deployCmd",
					deploymentStateService,
					mockLegacyDeploymentStateMigrator,
					releaseManager,
					deploymentRecord,
					mockCloudFactory,
					fakeStemcellManagerFactory,
					mockAgentClientFactory,
					mockVMManagerFactory,
					mockBlobstoreFactory,
					mockDeployer,
					deploymentManifestPath,
					deploymentVars,
					deploymentOp,
					cpiInstaller,
					releaseFetcher,
					stemcellFetcher,
					releaseSetAndInstallationManifestParser,
					deploymentManifestParser,
					tempRootConfigurator,
					targetProvider,
				)
			}

			command = bicmd.NewCreateEnvCmd(userInterface, doGet)

			expectLegacyMigrate = mockLegacyDeploymentStateMigrator.EXPECT().MigrateIfExists(filepath.Join("/", "path", "to", "bosh-deployments.yml")).AnyTimes()

			extractedStemcell = bistemcell.NewExtractedStemcell(
				bistemcell.Manifest{
					Name:            "fake-stemcell-name",
					Version:         "fake-stemcell-version",
					SHA1:            "fake-stemcell-sha1",
					ApiVersion:      stemcellApiVersion,
					CloudProperties: biproperty.Map{},
				},
				"fake-extracted-path",
				nil,
				fs,
			)

			stemcellTarballPath = filepath.Join("/", "stemcell", "tarball", "path")

			cloudStemcell = fakebistemcell.NewFakeCloudStemcell(
				"fake-stemcell-cid", "fake-stemcell-name", "fake-stemcell-version", stemcellApiVersion)

			mockCloud = mock_cloud.NewMockCloud(mockCloudCtrl)
			mockCloud.EXPECT().Info().Return(bicloud.CpiInfo{ApiVersion: cpiApiVersion}, nil).AnyTimes()
			mockCloud.EXPECT().String().AnyTimes()

			fakeStemcellExtractor.SetExtractBehavior(stemcellTarballPath, extractedStemcell, nil)

			fakeStemcellManagerFactory.SetNewManagerBehavior(mockCloud, mockStemcellManager)

			expectStemcellUpload = mockStemcellManager.EXPECT().Upload(extractedStemcell, fakeStage).Return(cloudStemcell, nil).AnyTimes()

			expectStemcellDeleteUnused = mockStemcellManager.EXPECT().DeleteUnused(fakeStage).AnyTimes()

			fakeReleaseSetParser.ParseManifest = releaseSetManifest
			template := bidepltpl.NewDeploymentTemplate([]byte("--- {\"test\":true}"))
			fakeDeploymentTemplateFactory.NewDeploymentTemplateFromPathReturns(template, nil)
			fakeDeploymentParser.ParseReturns(boshDeploymentManifest, nil)
			fakeInstallationParser.ParseManifest = installationManifest

			installationPath := filepath.Join("fake-install-dir", "fake-installation-id")
			target := biinstall.NewTarget(installationPath)

			installedJob := biinstall.NewInstalledJob(
				biinstall.RenderedJobRef{
					Name: "fake-cpi-release-job-name",
				},
				filepath.Join(target.JobsPath(), "fake-cpi-release-job-name"),
			)

			mockInstallerFactory.EXPECT().NewInstaller(target).Return(mockInstaller).AnyTimes()

			installation := biinstall.NewInstallation(target, installedJob, installationManifest, mockRegistryServerManager)

			expectInstall = mockInstaller.EXPECT().Install(installationManifest, gomock.Any()).Do(func(_ interface{}, stage biui.Stage) {
				Expect(fakeStage.SubStages).To(ContainElement(stage))
			}).Return(installation, nil).AnyTimes()
			mockInstaller.EXPECT().Cleanup(installation).AnyTimes()

			//mockDeployment := mock_deployment.NewMockDeployment(mockCtrl)

			expectDeploy = mockDeployer.EXPECT().Deploy(
				mockCloud,
				boshDeploymentManifest,
				cloudStemcell,
				expectedRegistryConfig,
				fakeVMManager,
				mockBlobstore,
				expectedSkipDrain,
				gomock.Any(),
			).Do(func(_, _, _, _, _, _, _ interface{}, stage biui.Stage) {
				Expect(fakeStage.SubStages).To(ContainElement(stage))
			}).Return(nil, expectedDeployError).AnyTimes()

			expectNewCloud = mockCloudFactory.EXPECT().NewCloud(installation, directorID, stemcellApiVersion).Return(mockCloud, nil).AnyTimes()
		})

		Describe("prints the deployment manifest and state file", func() {
			It("prints the deployment manifest", func() {
				err := command.Run(fakeStage, defaultCreateEnvOpts)
				Expect(err).NotTo(HaveOccurred())
				Expect(stdOut).To(gbytes.Say("Deployment manifest: '" + regexp.QuoteMeta(filepath.Join("/", "path", "to", "manifest.yml")) + "'"))
			})

			Context("when state file is NOT specified", func() {
				It("prints the default state file path", func() {
					err := command.Run(fakeStage, defaultCreateEnvOpts)
					Expect(err).NotTo(HaveOccurred())
					Expect(stdOut).To(gbytes.Say("Deployment state: '" + regexp.QuoteMeta(filepath.Join("/", "path", "to", "manifest-state.json")) + "'"))
				})
			})

			Context("when state file is specified", func() {
				It("prints specified state file path", func() {
					createEnvOptsWithStatePath := bicmd.CreateEnvOpts{
						StatePath: filepath.Join("/", "specified", "path", "to", "cool-state.json"),
						Args: bicmd.CreateEnvArgs{
							Manifest: bicmd.FileBytesWithPathArg{Path: deploymentManifestPath},
						},
					}

					err := command.Run(fakeStage, createEnvOptsWithStatePath)
					Expect(err).NotTo(HaveOccurred())
					Expect(stdOut).To(gbytes.Say("Deployment state: '" + regexp.QuoteMeta(filepath.Join("/", "specified", "path", "to", "cool-state.json")) + "'"))
				})
			})
		})

		It("does not migrate the legacy bosh-deployments.yml if manifest-state.json exists", func() {
			err := fs.WriteFileString(deploymentStatePath, "{}")
			Expect(err).ToNot(HaveOccurred())

			expectLegacyMigrate.Times(0)

			err = command.Run(fakeStage, defaultCreateEnvOpts)
			Expect(err).NotTo(HaveOccurred())
			Expect(fakeInstallationParser.ParsePath).To(Equal(deploymentManifestPath))
		})

		It("migrates the legacy bosh-deployments.yml if manifest-state.json does not exist", func() {
			err := fs.RemoveAll(deploymentStatePath)
			Expect(err).ToNot(HaveOccurred())

			expectLegacyMigrate.Return(true, nil).Times(1)

			err = command.Run(fakeStage, defaultCreateEnvOpts)
			Expect(err).NotTo(HaveOccurred())
			Expect(fakeInstallationParser.ParsePath).To(Equal(deploymentManifestPath))

			Expect(stdOut).To(gbytes.Say("Deployment manifest: '" + regexp.QuoteMeta(filepath.Join("/", "path", "to", "manifest.yml")) + "'"))
			Expect(stdOut).To(gbytes.Say("Deployment state: '" + regexp.QuoteMeta(filepath.Join("/", "path", "to", "manifest-state.json")) + "'"))
			Expect(stdOut).To(gbytes.Say("Migrated legacy deployments file: '" + regexp.QuoteMeta(filepath.Join("/", "path", "to", "bosh-deployments.yml")) + "'"))
		})

		It("sets the temp root", func() {
			err := command.Run(fakeStage, defaultCreateEnvOpts)
			Expect(err).NotTo(HaveOccurred())
			Expect(fs.TempRootPath).To(Equal(filepath.Join("fake-install-dir", "fake-installation-id", "tmp")))
		})

		Context("when setting the temp root fails", func() {
			It("returns an error", func() {
				fs.ChangeTempRootErr = errors.New("fake ChangeTempRootErr")
				err := command.Run(fakeStage, defaultCreateEnvOpts)
				Expect(err).To(HaveOccurred())
				Expect(err.Error()).To(Equal("Setting temp root: fake ChangeTempRootErr"))
			})
		})

		It("parses the installation manifest", func() {
			err := command.Run(fakeStage, defaultCreateEnvOpts)
			Expect(err).NotTo(HaveOccurred())
			Expect(fakeInstallationParser.ParsePath).To(Equal(deploymentManifestPath))
		})

		It("parses the deployment manifest", func() {
			err := command.Run(fakeStage, defaultCreateEnvOpts)
			Expect(err).NotTo(HaveOccurred())
			actualManifestPath := fakeDeploymentTemplateFactory.NewDeploymentTemplateFromPathArgsForCall(0)
			Expect(actualManifestPath).To(Equal(deploymentManifestPath))

			actualInterpolatedTemplate, actualPath := fakeDeploymentParser.ParseArgsForCall(0)
			Expect(actualInterpolatedTemplate.Content()).To(Equal([]byte("test: true\n")))
			Expect(actualPath).To(Equal(deploymentManifestPath))
		})

		It("validates bosh deployment manifest", func() {
			err := command.Run(fakeStage, defaultCreateEnvOpts)
			Expect(err).NotTo(HaveOccurred())
			Expect(fakeDeploymentValidator.ValidateInputs).To(Equal([]fakebideplval.ValidateInput{
				{Manifest: boshDeploymentManifest, ReleaseSetManifest: releaseSetManifest},
			}))
		})

		It("validates jobs in manifest refer to job in releases", func() {
			err := command.Run(fakeStage, defaultCreateEnvOpts)
			Expect(err).NotTo(HaveOccurred())
			Expect(fakeDeploymentValidator.ValidateReleaseJobsInputs).To(Equal([]fakebideplval.ValidateReleaseJobsInput{
				{Manifest: boshDeploymentManifest, ReleaseManager: releaseManager},
			}))
		})

		It("logs validating stages", func() {
			err := command.Run(fakeStage, defaultCreateEnvOpts)
			Expect(err).NotTo(HaveOccurred())

			Expect(fakeStage.PerformCalls[0]).To(Equal(&fakebiui.PerformCall{
				Name: "validating",
				Stage: &fakebiui.FakeStage{
					PerformCalls: []*fakebiui.PerformCall{
						{Name: "Validating release 'fake-cpi-release-name'"},
						{Name: "Validating cpi release"},
						{Name: "Validating deployment manifest"},
						{Name: "Validating stemcell"},
					},
				},
			}))
		})

		It("installs the CPI locally", func() {
			expectInstall.Times(1)
			expectNewCloud.Times(1)

			err := command.Run(fakeStage, defaultCreateEnvOpts)
			Expect(err).NotTo(HaveOccurred())
		})

		It("adds a new 'installing CPI' event logger stage", func() {
			err := command.Run(fakeStage, defaultCreateEnvOpts)
			Expect(err).NotTo(HaveOccurred())

			Expect(fakeStage.PerformCalls[1]).To(Equal(&fakebiui.PerformCall{
				Name:  "installing CPI",
				Stage: &fakebiui.FakeStage{}, // mock installer doesn't add sub-stages
			}))
		})

		Context("when the registry is configured", func() {
			BeforeEach(func() {
				installationManifest.Registry = biinstallmanifest.Registry{
					Username: "fake-username",
					Password: "fake-password",
					Host:     "fake-host",
					Port:     123,
				}
				expectedRegistryConfig = biinstallmanifest.Registry{}
			})

			It("should not start or attempt to stop the registry", func() {
				mockRegistryServerManager.EXPECT().Start(gomock.Any(), gomock.Any(), gomock.Any(), gomock.Any()).Times(0)
				mockRegistryServer.EXPECT().Stop().Times(0)

				err := command.Run(fakeStage, defaultCreateEnvOpts)
				Expect(err).NotTo(HaveOccurred())
			})

			itStartsStopsRegistry := func() {
				It("starts & stops the registry", func() {
					mockRegistryServerManager.EXPECT().Start("fake-username", "fake-password", "fake-host", 123).Return(mockRegistryServer, nil)
					mockRegistryServer.EXPECT().Stop()

					err := command.Run(fakeStage, defaultCreateEnvOpts)
					Expect(err).NotTo(HaveOccurred())
				})

				It("adds a new 'Starting registry' event logger stage", func() {
					mockRegistryServerManager.EXPECT().Start("fake-username", "fake-password", "fake-host", 123).Return(mockRegistryServer, nil)
					mockRegistryServer.EXPECT().Stop()

					err := command.Run(fakeStage, defaultCreateEnvOpts)
					Expect(err).NotTo(HaveOccurred())

					Expect(fakeStage.PerformCalls[2]).To(Equal(&fakebiui.PerformCall{
						Name: "Starting registry",
					}))
				})
			}

			Context("when stemcell version is 1", func() {
				BeforeEach(func() {
					stemcellApiVersion = 1

					expectedRegistryConfig = biinstallmanifest.Registry{
						Username: "fake-username",
						Password: "fake-password",
						Host:     "fake-host",
						Port:     123,
					}
				})

				itStartsStopsRegistry()
			})

			Context("when stemcell is 2 but cpi version is 1", func() {
				BeforeEach(func() {
					stemcellApiVersion = 2
					cpiApiVersion = 1

					expectedRegistryConfig = biinstallmanifest.Registry{
						Username: "fake-username",
						Password: "fake-password",
						Host:     "fake-host",
						Port:     123,
					}
				})

				itStartsStopsRegistry()
			})
		})

		It("deletes the extracted CPI release", func() {
			err := command.Run(fakeStage, defaultCreateEnvOpts)
			Expect(err).NotTo(HaveOccurred())
			Expect(cpiRelease.CleanUpCallCount()).To(Equal(1))
		})

		It("extracts the stemcell", func() {
			err := command.Run(fakeStage, defaultCreateEnvOpts)
			Expect(err).NotTo(HaveOccurred())
			Expect(fakeStemcellExtractor.ExtractInputs).To(Equal([]fakebistemcell.ExtractInput{
				{TarballPath: stemcellTarballPath},
			}))
		})

		It("uploads the stemcell", func() {
			expectStemcellUpload.Times(1)

			err := command.Run(fakeStage, defaultCreateEnvOpts)
			Expect(err).ToNot(HaveOccurred())
		})

		It("adds a new 'deploying' event logger stage", func() {
			err := command.Run(fakeStage, defaultCreateEnvOpts)
			Expect(err).NotTo(HaveOccurred())

			Expect(fakeStage.PerformCalls[3]).To(Equal(&fakebiui.PerformCall{
				Name:  "deploying",
				Stage: &fakebiui.FakeStage{}, // mock deployer doesn't add sub-stages
			}))
		})

		It("deploys", func() {
			expectDeploy.Times(1)

			err := command.Run(fakeStage, defaultCreateEnvOpts)
			Expect(err).NotTo(HaveOccurred())
		})

		It("updates the deployment record", func() {
			err := command.Run(fakeStage, defaultCreateEnvOpts)
			Expect(err).NotTo(HaveOccurred())

			deploymentState, err := setupDeploymentStateService.Load()
			Expect(err).ToNot(HaveOccurred())

			Expect(deploymentState.CurrentManifestSHA).To(Equal(manifestSHA))
			Expect(deploymentState.Releases).To(Equal([]biconfig.ReleaseRecord{
				{
					ID:      "fake-uuid-0",
					Name:    cpiRelease.Name(),
					Version: cpiRelease.Version(),
				},
			}))
		})

		It("deletes unused stemcells", func() {
			expectStemcellDeleteUnused.Times(1)

			err := command.Run(fakeStage, defaultCreateEnvOpts)
			Expect(err).NotTo(HaveOccurred())
		})

		Context("when SkipDrain is specified", func() {
			BeforeEach(func() {
				expectedSkipDrain = true
			})

			It("passes it through", func() {
				expectDeploy.Times(1)

				defaultCreateEnvOpts.SkipDrain = true

				err := command.Run(fakeStage, defaultCreateEnvOpts)
				Expect(err).NotTo(HaveOccurred())
			})
		})

		Context("when deployment has not changed", func() {
			JustBeforeEach(func() {
				previousDeploymentState := biconfig.DeploymentState{
					DirectorID:        directorID,
					CurrentReleaseIDs: []string{"my-release-id-1"},
					Releases: []biconfig.ReleaseRecord{{
						ID:      "my-release-id-1",
						Name:    cpiRelease.Name(),
						Version: cpiRelease.Version(),
					}},
					CurrentStemcellID: "my-stemcellRecordID",
					Stemcells: []biconfig.StemcellRecord{{
						ID:      "my-stemcellRecordID",
						Name:    cloudStemcell.Name(),
						Version: cloudStemcell.Version(),
					}},
					CurrentManifestSHA: manifestSHA,
				}

				err := setupDeploymentStateService.Save(previousDeploymentState)
				Expect(err).ToNot(HaveOccurred())
			})

			It("skips deploy", func() {
				expectDeploy.Times(0)

				err := command.Run(fakeStage, defaultCreateEnvOpts)
				Expect(err).NotTo(HaveOccurred())
				Expect(stdOut).To(gbytes.Say("No deployment, stemcell or release changes. Skipping deploy."))
			})

			It("deploys if `recreate` flag is specified", func() {
				expectDeploy.Times(1)

				defaultCreateEnvOpts.Recreate = true

				err := command.Run(fakeStage, defaultCreateEnvOpts)
				Expect(err).NotTo(HaveOccurred())
			})

			It("deploys if `recreate-persistent-disks` flag is specified", func() {
				expectDeploy.Times(1)

				defaultCreateEnvOpts.RecreatePersistentDisks = true

				err := command.Run(fakeStage, defaultCreateEnvOpts)
				Expect(err).NotTo(HaveOccurred())
			})
		})

		Context("when parsing the cpi deployment manifest fails", func() {
			JustBeforeEach(func() {
				manifest := bideplmanifest.Manifest{}
				err := bosherr.Error("fake-parse-error")
				fakeDeploymentParser.ParseReturns(manifest, err)
			})

			It("returns error", func() {
				err := command.Run(fakeStage, defaultCreateEnvOpts)
				Expect(err).To(HaveOccurred())
				Expect(err.Error()).To(ContainSubstring("Parsing deployment manifest"))
				Expect(err.Error()).To(ContainSubstring("fake-parse-error"))
				parsePath := fakeDeploymentTemplateFactory.NewDeploymentTemplateFromPathArgsForCall(0)
				Expect(parsePath).To(Equal(deploymentManifestPath))
			})
		})

		Context("when the cpi release does not contain a 'cpi' job", func() {
			BeforeEach(func() {
				cpiRelease.JobsReturns([]*bireljob.Job{
					bireljob.NewJob(NewResource("not-cpi", "job-fp", nil)),
				})
			})

			It("returns error", func() {
				err := command.Run(fakeStage, defaultCreateEnvOpts)
				Expect(err).To(HaveOccurred())
				Expect(err.Error()).To(Equal("Invalid CPI release 'fake-cpi-release-name': CPI release must contain specified job 'fake-cpi-release-job-name'"))
			})
		})

		Context("when multiple releases are given", func() {
			var (
				otherReleaseTarballPath string
				otherRelease            *fakebirel.FakeRelease
			)

			BeforeEach(func() {
				otherReleaseTarballPath = filepath.Join("/", "path", "to", "other-release.tgz")
				fs.WriteFileString(otherReleaseTarballPath, "")

				otherRelease = &fakebirel.FakeRelease{}
				otherRelease.NameReturns("other-release")
				otherRelease.VersionReturns("1234")
				otherRelease.JobsReturns([]*bireljob.Job{
					bireljob.NewJob(NewResource("not-cpi", "job-fp", nil)),
				})

				releaseReader.ReadStub = func(path string) (boshrel.Release, error) {
					switch path {
					case cpiReleaseTarballPath:
						return cpiRelease, nil
					case otherReleaseTarballPath:
						return otherRelease, nil
					default:
						panic(fmt.Sprintf("Unexpected release reading for path '%s'", path))
					}
				}

				releaseSetManifest = birelsetmanifest.Manifest{
					Releases: []birelmanifest.ReleaseRef{
						{
							Name: "fake-cpi-release-name",
							URL:  "file://" + cpiReleaseTarballPath,
						},
						{
							Name: "other-release",
							URL:  "file://" + otherReleaseTarballPath,
						},
					},
				}
			})

			It("installs the CPI release locally", func() {
				expectInstall.Times(1)
				expectNewCloud.Times(1)

				err := command.Run(fakeStage, defaultCreateEnvOpts)
				Expect(err).NotTo(HaveOccurred())
			})

			It("updates the deployment record", func() {
				err := command.Run(fakeStage, defaultCreateEnvOpts)
				Expect(err).NotTo(HaveOccurred())

				deploymentState, err := setupDeploymentStateService.Load()
				Expect(err).ToNot(HaveOccurred())

				Expect(deploymentState.CurrentManifestSHA).To(Equal(manifestSHA))
				Expect(deploymentState.Releases).To(Equal([]biconfig.ReleaseRecord{
					{
						ID:      "fake-uuid-0",
						Name:    cpiRelease.Name(),
						Version: cpiRelease.Version(),
					},
					{
						ID:      "fake-uuid-1",
						Name:    otherRelease.Name(),
						Version: otherRelease.Version(),
					},
				}))
			})

			Context("when one of the releases in the deployment has changed", func() {
				JustBeforeEach(func() {
					olderReleaseVersion := "1233"
					Expect(otherRelease.Version()).ToNot(Equal(olderReleaseVersion))
					previousDeploymentState := biconfig.DeploymentState{
						DirectorID:        directorID,
						CurrentReleaseIDs: []string{"existing-release-id-1", "existing-release-id-2"},
						Releases: []biconfig.ReleaseRecord{
							{
								ID:      "existing-release-id-1",
								Name:    cpiRelease.Name(),
								Version: cpiRelease.Version(),
							},
							{
								ID:      "existing-release-id-2",
								Name:    otherRelease.Name(),
								Version: olderReleaseVersion,
							},
						},
						CurrentStemcellID: "my-stemcellRecordID",
						Stemcells: []biconfig.StemcellRecord{{
							ID:      "my-stemcellRecordID",
							Name:    cloudStemcell.Name(),
							Version: cloudStemcell.Version(),
						}},
						CurrentManifestSHA: manifestSHA,
					}

					err := setupDeploymentStateService.Save(previousDeploymentState)
					Expect(err).ToNot(HaveOccurred())
				})

				It("updates the deployment record, clearing out unused releases", func() {
					err := command.Run(fakeStage, defaultCreateEnvOpts)
					Expect(err).NotTo(HaveOccurred())

					deploymentState, err := setupDeploymentStateService.Load()
					Expect(err).ToNot(HaveOccurred())

					Expect(deploymentState.CurrentManifestSHA).To(Equal(manifestSHA))
					keys := []string{}
					ids := []string{}
					for _, releaseRecord := range deploymentState.Releases {
						keys = append(keys, fmt.Sprintf("%s-%s", releaseRecord.Name, releaseRecord.Version))
						ids = append(ids, releaseRecord.ID)
					}
					Expect(deploymentState.CurrentReleaseIDs).To(ConsistOf(ids))
					Expect(keys).To(ConsistOf([]string{
						fmt.Sprintf("%s-%s", cpiRelease.Name(), cpiRelease.Version()),
						fmt.Sprintf("%s-%s", otherRelease.Name(), otherRelease.Version()),
					}))
				})
			})

			Context("when the deployment has not changed", func() {
				JustBeforeEach(func() {
					previousDeploymentState := biconfig.DeploymentState{
						DirectorID:        directorID,
						CurrentReleaseIDs: []string{"my-release-id-1", "my-release-id-2"},
						Releases: []biconfig.ReleaseRecord{
							{
								ID:      "my-release-id-1",
								Name:    cpiRelease.Name(),
								Version: cpiRelease.Version(),
							},
							{
								ID:      "my-release-id-2",
								Name:    otherRelease.Name(),
								Version: otherRelease.Version(),
							},
						},
						CurrentStemcellID: "my-stemcellRecordID",
						Stemcells: []biconfig.StemcellRecord{{
							ID:      "my-stemcellRecordID",
							Name:    cloudStemcell.Name(),
							Version: cloudStemcell.Version(),
						}},
						CurrentManifestSHA: manifestSHA,
					}

					err := setupDeploymentStateService.Save(previousDeploymentState)
					Expect(err).ToNot(HaveOccurred())
				})

				It("skips deploy", func() {
					expectDeploy.Times(0)

					err := command.Run(fakeStage, defaultCreateEnvOpts)
					Expect(err).NotTo(HaveOccurred())
					Expect(stdOut).To(gbytes.Say("No deployment, stemcell or release changes. Skipping deploy."))
				})

				It("deploys if recreate flag is specified", func() {
					expectDeploy.Times(1)

					defaultCreateEnvOpts.Recreate = true

					err := command.Run(fakeStage, defaultCreateEnvOpts)
					Expect(err).NotTo(HaveOccurred())
				})
			})
		})

		Context("when release name does not match the name in release tarball", func() {
			BeforeEach(func() {
				releaseSetManifest.Releases = []birelmanifest.ReleaseRef{
					{
						Name: "fake-other-cpi-release-name",
						URL:  "file://" + cpiReleaseTarballPath,
					},
				}
			})

			It("returns an error", func() {
				err := command.Run(fakeStage, defaultCreateEnvOpts)
				Expect(err).To(HaveOccurred())
				Expect(err.Error()).To(ContainSubstring("Release name 'fake-other-cpi-release-name' does not match the name in release tarball 'fake-cpi-release-name'"))
			})
		})

		Context("When the stemcell tarball does not exist", func() {
			JustBeforeEach(func() {
				fakeStemcellExtractor.SetExtractBehavior(stemcellTarballPath, extractedStemcell, errors.New("no-stemcell-there"))
			})

			It("returns error", func() {
				err := command.Run(fakeStage, defaultCreateEnvOpts)
				Expect(err).To(HaveOccurred())
				Expect(err.Error()).To(ContainSubstring("no-stemcell-there"))

				performCall := fakeStage.PerformCalls[0].Stage.PerformCalls[3]
				Expect(performCall.Name).To(Equal("Validating stemcell"))
				Expect(performCall.Error.Error()).To(ContainSubstring("no-stemcell-there"))
			})
		})

		Context("when release file does not exist", func() {
			BeforeEach(func() {
				releaseReader.ReadStub = func(path string) (boshrel.Release, error) {
					Expect(path).To(Equal(cpiReleaseTarballPath))
					return nil, errors.New("not there")
				}
			})

			It("returns error", func() {
				err := command.Run(fakeStage, defaultCreateEnvOpts)
				Expect(err).To(HaveOccurred())
				Expect(err.Error()).To(ContainSubstring("not there"))

				performCall := fakeStage.PerformCalls[0].Stage.PerformCalls[0]
				Expect(performCall.Name).To(Equal("Validating release 'fake-cpi-release-name'"))
				Expect(performCall.Error.Error()).To(ContainSubstring("not there"))
			})
		})

		Context("when the deployment state file does not exist", func() {
			BeforeEach(func() {
				fs.RemoveAll(deploymentStatePath)
			})

			It("creates a deployment state", func() {
				err := command.Run(fakeStage, defaultCreateEnvOpts)
				Expect(err).ToNot(HaveOccurred())

				deploymentState, err := setupDeploymentStateService.Load()
				Expect(err).ToNot(HaveOccurred())

				Expect(deploymentState.DirectorID).To(Equal(directorID))
			})
		})

		Context("when the deployment manifest is invalid", func() {
			BeforeEach(func() {
				fakeDeploymentValidator.SetValidateBehavior([]fakebideplval.ValidateOutput{
					{Err: bosherr.Error("fake-deployment-validation-error")},
				})
			})

			It("returns err", func() {
				err := command.Run(fakeStage, defaultCreateEnvOpts)
				Expect(err).To(HaveOccurred())
				Expect(err.Error()).To(ContainSubstring("fake-deployment-validation-error"))
			})

			It("logs the failed event log", func() {
				err := command.Run(fakeStage, defaultCreateEnvOpts)
				Expect(err).To(HaveOccurred())

				performCall := fakeStage.PerformCalls[0].Stage.PerformCalls[2]
				Expect(performCall.Name).To(Equal("Validating deployment manifest"))
				Expect(performCall.Error.Error()).To(Equal("Validating deployment manifest: fake-deployment-validation-error"))
			})
		})

		Context("when validating jobs fails", func() {
			BeforeEach(func() {
				fakeDeploymentValidator.SetValidateReleaseJobsBehavior([]fakebideplval.ValidateReleaseJobsOutput{
					{Err: bosherr.Error("fake-jobs-validation-error")},
				})
			})

			It("returns err", func() {
				err := command.Run(fakeStage, defaultCreateEnvOpts)
				Expect(err).To(HaveOccurred())
				Expect(err.Error()).To(ContainSubstring("fake-jobs-validation-error"))
			})

			It("logs the failed event log", func() {
				err := command.Run(fakeStage, defaultCreateEnvOpts)
				Expect(err).To(HaveOccurred())

				performCall := fakeStage.PerformCalls[0].Stage.PerformCalls[2]
				Expect(performCall.Name).To(Equal("Validating deployment manifest"))
				Expect(performCall.Error.Error()).To(Equal("Validating deployment jobs refer to jobs in release: fake-jobs-validation-error"))
			})
		})

		Context("when uploading stemcell fails", func() {
			JustBeforeEach(func() {
				expectStemcellUpload.Return(nil, bosherr.Error("fake-upload-error"))
			})

			It("returns an error", func() {
				err := command.Run(fakeStage, defaultCreateEnvOpts)
				Expect(err).To(HaveOccurred())
				Expect(err.Error()).To(ContainSubstring("fake-upload-error"))
			})
		})

		Context("when deploy fails", func() {
			BeforeEach(func() {
<<<<<<< HEAD
				expectedDeployError = errors.New("fake-deploy-error")
=======
				mockDeployer.EXPECT().Deploy(
					cloud,
					boshDeploymentManifest,
					cloudStemcell,
					installationManifest.Registry,
					fakeVMManager,
					mockBlobstore,
					expectedSkipDrain,
					gomock.Any(),
				).Return(nil, errors.New("fake-deploy-error")).AnyTimes()

>>>>>>> 3542dcdc
				previousDeploymentState := biconfig.DeploymentState{
					CurrentReleaseIDs: []string{"my-release-id-1"},
					Releases: []biconfig.ReleaseRecord{{
						ID:      "my-release-id-1",
						Name:    cpiRelease.Name(),
						Version: cpiRelease.Version(),
					}},
					CurrentManifestSHA: "fake-manifest-sha",
				}

				setupDeploymentStateService.Save(previousDeploymentState)
			})

			It("clears the deployment record", func() {
				err := command.Run(fakeStage, defaultCreateEnvOpts)
				Expect(err).To(HaveOccurred())
				Expect(err.Error()).To(ContainSubstring("fake-deploy-error"))

				deploymentState, err := setupDeploymentStateService.Load()
				Expect(err).ToNot(HaveOccurred())

				Expect(deploymentState.CurrentManifestSHA).To(Equal(""))
				Expect(deploymentState.Releases).To(Equal([]biconfig.ReleaseRecord{}))
				Expect(deploymentState.CurrentReleaseIDs).To(Equal([]string{}))
			})
		})

		Context("when there is no stemcell version in the stemcell manifest", func() {
			BeforeEach(func() {
				extractedStemcell = bistemcell.NewExtractedStemcell(
					bistemcell.Manifest{
						Name:            "fake-stemcell-name",
						Version:         "fake-stemcell-version",
						SHA1:            "fake-stemcell-sha1",
						CloudProperties: biproperty.Map{},
					},
					"fake-extracted-path",
					nil,
					fs,
				)
			})

			It("still deploys", func() {
				err := command.Run(fakeStage, defaultCreateEnvOpts)
				Expect(err).ToNot(HaveOccurred())
			})
		})
	})
})<|MERGE_RESOLUTION|>--- conflicted
+++ resolved
@@ -152,11 +152,8 @@
 		)
 
 		BeforeEach(func() {
-<<<<<<< HEAD
 			expectedDeployError = nil
-=======
 			expectedSkipDrain = false
->>>>>>> 3542dcdc
 			logger = boshlog.NewLogger(boshlog.LevelNone)
 			stdOut = gbytes.NewBuffer()
 			stdErr = gbytes.NewBuffer()
@@ -1130,11 +1127,10 @@
 
 		Context("when deploy fails", func() {
 			BeforeEach(func() {
-<<<<<<< HEAD
 				expectedDeployError = errors.New("fake-deploy-error")
-=======
+
 				mockDeployer.EXPECT().Deploy(
-					cloud,
+					mockCloud,
 					boshDeploymentManifest,
 					cloudStemcell,
 					installationManifest.Registry,
@@ -1142,9 +1138,8 @@
 					mockBlobstore,
 					expectedSkipDrain,
 					gomock.Any(),
-				).Return(nil, errors.New("fake-deploy-error")).AnyTimes()
-
->>>>>>> 3542dcdc
+				).Return(nil, expectedDeployError).AnyTimes()
+
 				previousDeploymentState := biconfig.DeploymentState{
 					CurrentReleaseIDs: []string{"my-release-id-1"},
 					Releases: []biconfig.ReleaseRecord{{
