--- conflicted
+++ resolved
@@ -67,14 +67,9 @@
 
 			deploymentFactory Factory
 
-<<<<<<< HEAD
+			stemcellApiVersion = 2
 			deployment         Deployment
-			stemcellApiVersion = 2
-=======
-			deployment Deployment
-
-			skipDrain bool
->>>>>>> 3542dcdc
+			skipDrain          bool
 		)
 
 		var expectNormalFlow = func() {
