--- conflicted
+++ resolved
@@ -26,7 +26,6 @@
 
 var _ = Describe("bosh", func() {
 	var (
-<<<<<<< HEAD
 		logger          boshlog.Logger
 		fileSystem      boshsys.FileSystem
 		sshCmdRunner    CmdRunner
@@ -35,15 +34,7 @@
 		testEnv         Environment
 		config          *Config
 		extraDeployArgs []string
-=======
-		logger      boshlog.Logger
-		fileSystem  boshsys.FileSystem
-		cmdRunner   CmdRunner
-		cmdEnv      map[string]string
-		quietCmdEnv map[string]string
-		testEnv     Environment
-		config      *Config
->>>>>>> 3542dcdc
+		cmdRunner       CmdRunner
 
 		instanceSSH      InstanceSSH
 		instanceUsername = "vcap"
@@ -178,13 +169,9 @@
 		stdout := &bytes.Buffer{}
 		multiWriter := io.MultiWriter(stdout, GinkgoWriter)
 
-<<<<<<< HEAD
 		args := append([]string{testEnv.Path("bosh"), "create-env", "--tty", testEnv.Path("test-manifest.yml")}, extraDeployArgs...)
 
 		_, _, exitCode, err := sshCmdRunner.RunStreamingCommand(multiWriter, cmdEnv, args...)
-=======
-		_, _, exitCode, err := cmdRunner.RunStreamingCommand(multiWriter, cmdEnv, testEnv.Path("bosh"), "create-env", "--tty", testEnv.Path("test-manifest.yml"))
->>>>>>> 3542dcdc
 		Expect(err).To(HaveOccurred())
 		Expect(exitCode).To(Equal(1))
 
@@ -197,17 +184,12 @@
 		stdout := &bytes.Buffer{}
 		multiWriter := io.MultiWriter(stdout, GinkgoWriter)
 
-<<<<<<< HEAD
 		args := append([]string{testEnv.Path("bosh"), "delete-env", "--tty", testEnv.Path(manifest)}, extraDeployArgs...)
 		_, _, exitCode, err := sshCmdRunner.RunStreamingCommand(multiWriter, cmdEnv, args...)
 
 		if err != nil || exitCode != 0 {
 			flushLog(quietCmdEnv["BOSH_LOG_PATH"])
 		}
-=======
-		_, _, exitCode, err := cmdRunner.RunStreamingCommand(multiWriter, cmdEnv, testEnv.Path("bosh"),
-			"delete-env", "--tty", testEnv.Path("test-manifest.yml"))
->>>>>>> 3542dcdc
 
 		Expect(err).ToNot(HaveOccurred())
 		Expect(exitCode).To(Equal(0))
@@ -278,13 +260,9 @@
 			logger,
 		)
 
-<<<<<<< HEAD
 		extraDeployArgs = []string{"--vars-store", testEnv.Path("vars.yml")}
 
 		sshCmdRunner = NewCmdRunner(
-=======
-		cmdRunner = NewCmdRunner(
->>>>>>> 3542dcdc
 			logger,
 		)
 
@@ -337,19 +315,7 @@
 	Context("when deploying with a compiled release", func() {
 		AfterEach(func() {
 			flushLog(cmdEnv["BOSH_LOG_PATH"])
-<<<<<<< HEAD
 			deleteDeployment("test-compiled-manifest.yml", extraDeployArgs...)
-=======
-
-			// quietly delete the deployment
-			_, _, exitCode, err := cmdRunner.RunCommand(quietCmdEnv, testEnv.Path("bosh"), "delete-env", "--tty", testEnv.Path("test-compiled-manifest.yml"))
-			if exitCode != 0 || err != nil {
-				// only flush the delete log if the delete failed
-				flushLog(quietCmdEnv["BOSH_LOG_PATH"])
-			}
-			Expect(err).ToNot(HaveOccurred())
-			Expect(exitCode).To(Equal(0))
->>>>>>> 3542dcdc
 		})
 
 		It("is able to deploy given many variances with compiled releases", func() {
@@ -432,28 +398,7 @@
 
 		AfterEach(func() {
 			flushLog(cmdEnv["BOSH_LOG_PATH"])
-<<<<<<< HEAD
 			deleteDeployment("test-compiled-manifest.yml", extraDeployArgs...)
-=======
-
-			// quietly delete the deployment
-			_, _, exitCode, err := cmdRunner.RunCommand(
-				quietCmdEnv,
-				append(
-					[]string{
-						testEnv.Path("bosh"),
-						"delete-env", "--tty", testEnv.Path("test-compiled-manifest.yml"),
-					},
-					extraDeployArgs...,
-				)...,
-			)
-			if exitCode != 0 || err != nil {
-				// only flush the delete log if the delete failed
-				flushLog(quietCmdEnv["BOSH_LOG_PATH"])
-			}
-			Expect(err).ToNot(HaveOccurred())
-			Expect(exitCode).To(Equal(0))
->>>>>>> 3542dcdc
 		})
 
 		Context("with a valid CA", func() {
@@ -501,19 +446,7 @@
 
 		AfterEach(func() {
 			flushLog(cmdEnv["BOSH_LOG_PATH"])
-<<<<<<< HEAD
 			deleteDeployment(deploymentManifest, extraDeployArgs...)
-=======
-
-			// quietly delete the deployment
-			_, _, exitCode, err := cmdRunner.RunCommand(quietCmdEnv, testEnv.Path("bosh"), "delete-env", "--tty", testEnv.Path("test-manifest.yml"))
-			if exitCode != 0 || err != nil {
-				// only flush the delete log if the delete failed
-				flushLog(quietCmdEnv["BOSH_LOG_PATH"])
-			}
-			Expect(err).ToNot(HaveOccurred())
-			Expect(exitCode).To(Equal(0))
->>>>>>> 3542dcdc
 		})
 
 		It("is able to deploy given many variances", func() {
@@ -671,19 +604,7 @@
 	Context("when deploying with all network types", func() {
 		AfterEach(func() {
 			flushLog(cmdEnv["BOSH_LOG_PATH"])
-<<<<<<< HEAD
 			deleteDeployment("test-manifest.yml", extraDeployArgs...)
-=======
-
-			// quietly delete the deployment
-			_, _, exitCode, err := cmdRunner.RunCommand(quietCmdEnv, testEnv.Path("bosh"), "delete-env", "--tty", testEnv.Path("test-manifest.yml"))
-			if exitCode != 0 || err != nil {
-				// only flush the delete log if the delete failed
-				flushLog(quietCmdEnv["BOSH_LOG_PATH"])
-			}
-			Expect(err).ToNot(HaveOccurred())
-			Expect(exitCode).To(Equal(0))
->>>>>>> 3542dcdc
 		})
 
 		It("is successful", func() {
