--- conflicted
+++ resolved
@@ -2,8 +2,6 @@
 
 import (
 	"errors"
-	"path/filepath"
-
 	. "github.com/cloudfoundry/bosh-cli/stemcell"
 	. "github.com/onsi/ginkgo"
 	. "github.com/onsi/gomega"
@@ -52,17 +50,11 @@
 		Expect(err).ToNot(HaveOccurred())
 		expectedStemcell := NewExtractedStemcell(
 			Manifest{
-<<<<<<< HEAD
 				Name:         "fake-stemcell-name",
 				Version:      "2690",
 				OS:           "ubuntu-trusty",
 				SHA1:         "sha",
 				BoshProtocol: "1",
-=======
-				Name:      "fake-stemcell-name",
-				Version:   "2690",
-				ImagePath: filepath.Join("fake-extracted-path", "image"),
->>>>>>> 84b4d148
 				CloudProperties: biproperty.Map{
 					"infrastructure": "aws",
 					"ami": biproperty.Map{
