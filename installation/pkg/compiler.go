--- conflicted
+++ resolved
@@ -93,41 +93,24 @@
 
 		packageSrcDir := pkg.(*birelpkg.Package).ExtractedPath()
 
-<<<<<<< HEAD
-	cmd := boshsys.Command{
-		Name: "bash",
-		Args: []string{"-x", "packaging"},
-		Env: map[string]string{
-			"BOSH_COMPILE_TARGET": packageSrcDir,
-			"BOSH_INSTALL_TARGET": installDir,
-			"BOSH_PACKAGE_NAME":   pkg.Name(),
-			"BOSH_PACKAGES_DIR":   c.packagesDir,
-			"PATH":                os.Getenv("PATH"),
-			"LD_LIBRARY_PATH":     os.Getenv("LD_LIBRARY_PATH"),
-		},
-		UseIsolatedEnv: c.useIsolatedEnv,
-		WorkingDir:     packageSrcDir,
-	}
-=======
 		if !c.fileSystem.FileExists(filepath.Join(packageSrcDir, "packaging")) {
 			return record, isCompiledPackage, bosherr.Errorf("Packaging script for package '%s' not found", pkg.Name())
 		}
->>>>>>> a3895c7d
 
-		cmd := boshsys.Command{
-			Name: "bash",
-			Args: []string{"-x", "packaging"},
-			Env: map[string]string{
-				"BOSH_COMPILE_TARGET": packageSrcDir,
-				"BOSH_INSTALL_TARGET": installDir,
-				"BOSH_PACKAGE_NAME":   pkg.Name(),
-				"BOSH_PACKAGES_DIR":   c.packagesDir,
-				"PATH":                os.Getenv("PATH"),
-				"LD_LIBRARY_PATH":     os.Getenv("LD_LIBRARY_PATH"),
-			},
-			UseIsolatedEnv: true,
-			WorkingDir:     packageSrcDir,
-		}
+    cmd := boshsys.Command{
+      Name: "bash",
+      Args: []string{"-x", "packaging"},
+      Env: map[string]string{
+        "BOSH_COMPILE_TARGET": packageSrcDir,
+        "BOSH_INSTALL_TARGET": installDir,
+        "BOSH_PACKAGE_NAME":   pkg.Name(),
+        "BOSH_PACKAGES_DIR":   c.packagesDir,
+        "PATH":                os.Getenv("PATH"),
+        "LD_LIBRARY_PATH":     os.Getenv("LD_LIBRARY_PATH"),
+      },
+      UseIsolatedEnv: c.useIsolatedEnv,
+      WorkingDir:     packageSrcDir,
+    }
 
 		_, _, _, err = c.runner.RunComplexCommand(cmd)
 		if err != nil {
