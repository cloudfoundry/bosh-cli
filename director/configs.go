--- conflicted
+++ resolved
@@ -7,27 +7,18 @@
 
 	gourl "net/url"
 
+	"strconv"
+
 	bosherr "github.com/cloudfoundry/bosh-utils/errors"
-	"strconv"
 )
 
 type Config struct {
-<<<<<<< HEAD
 	ID        string
 	Name      string
 	Type      string
 	CreatedAt string
+	Teams     []string
 	Content   string
-=======
-	Content string
-}
-
-type ConfigListItem struct {
-	Id    string
-	Name  string
-	Type  string
-	Teams []string
->>>>>>> 9e554a2d
 }
 
 type ConfigsFilter struct {
