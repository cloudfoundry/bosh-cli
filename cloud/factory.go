--- conflicted
+++ resolved
@@ -56,10 +56,6 @@
 		return nil, bosherr.Errorf("Found %d Jobs with a 'bin/cpi' binary. Expected 1.", numberCpiBinariesFound)
 	}
 
-<<<<<<< HEAD
-	cpiCmdRunner := NewCPICmdRunner(f.cmdRunner, cpi, f.logger, f.useIsolatedEnv)
-=======
-	cpiCmdRunner := NewCPICmdRunner(f.cmdRunner, foundCPI, f.logger)
->>>>>>> a3895c7d
+	cpiCmdRunner := NewCPICmdRunner(f.cmdRunner, foundCPI, f.logger, f.useIsolatedEnv)
 	return NewCloud(cpiCmdRunner, directorID, stemcellApiVersion, f.logger), nil
 }